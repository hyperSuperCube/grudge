__copyright__ = "Copyright (C) 2015 Andreas Kloeckner"

__license__ = """
Permission is hereby granted, free of charge, to any person obtaining a copy
of this software and associated documentation files (the "Software"), to deal
in the Software without restriction, including without limitation the rights
to use, copy, modify, merge, publish, distribute, sublicense, and/or sell
copies of the Software, and to permit persons to whom the Software is
furnished to do so, subject to the following conditions:

The above copyright notice and this permission notice shall be included in
all copies or substantial portions of the Software.

THE SOFTWARE IS PROVIDED "AS IS", WITHOUT WARRANTY OF ANY KIND, EXPRESS OR
IMPLIED, INCLUDING BUT NOT LIMITED TO THE WARRANTIES OF MERCHANTABILITY,
FITNESS FOR A PARTICULAR PURPOSE AND NONINFRINGEMENT. IN NO EVENT SHALL THE
AUTHORS OR COPYRIGHT HOLDERS BE LIABLE FOR ANY CLAIM, DAMAGES OR OTHER
LIABILITY, WHETHER IN AN ACTION OF CONTRACT, TORT OR OTHERWISE, ARISING FROM,
OUT OF OR IN CONNECTION WITH THE SOFTWARE OR THE USE OR OTHER DEALINGS IN
THE SOFTWARE.
"""

import numpy as np

from meshmode.dof_array import flatten, thaw
import meshmode.mesh.generation as mgen

from pytools.obj_array import flat_obj_array, make_obj_array

from grudge import sym, bind, DiscretizationCollection

import grudge.dof_desc as dof_desc

import pytest
<<<<<<< HEAD
from arraycontext import (  # noqa
        pytest_generate_tests_for_array_contexts
        as pytest_generate_tests)
=======

from grudge.array_context import PytestPyOpenCLArrayContextFactoryWithHostScalars
from arraycontext import pytest_generate_tests_for_array_contexts
pytest_generate_tests = pytest_generate_tests_for_array_contexts(
        [PytestPyOpenCLArrayContextFactoryWithHostScalars])
>>>>>>> 2fc908f9

import logging

logger = logging.getLogger(__name__)


# {{{ inverse metric

@pytest.mark.parametrize("dim", [2, 3])
def test_inverse_metric(actx_factory, dim):
    actx = actx_factory()

    mesh = mgen.generate_regular_rect_mesh(a=(-0.5,)*dim, b=(0.5,)*dim,
            nelements_per_axis=(6,)*dim, order=4)

    def m(x):
        result = np.empty_like(x)
        result[0] = (
                1.5*x[0] + np.cos(x[0])
                + 0.1*np.sin(10*x[1]))
        result[1] = (
                0.05*np.cos(10*x[0])
                + 1.3*x[1] + np.sin(x[1]))
        if len(x) == 3:
            result[2] = x[2]
        return result

    from meshmode.mesh.processing import map_mesh
    mesh = map_mesh(mesh, m)

    discr = DiscretizationCollection(actx, mesh, order=4)

    sym_op = (
            sym.forward_metric_derivative_mat(mesh.dim)
            .dot(
                sym.inverse_metric_derivative_mat(mesh.dim)
                )
            .reshape(-1))

    op = bind(discr, sym_op)
    mat = op(actx).reshape(mesh.dim, mesh.dim)

    for i in range(mesh.dim):
        for j in range(mesh.dim):
            tgt = 1 if i == j else 0

            err = actx.np.linalg.norm(mat[i, j] - tgt, ord=np.inf)
            logger.info("error[%d, %d]: %.5e", i, j, err)
            assert err < 1.0e-12, (i, j, err)

# }}}


# {{{ mass operator trig integration

@pytest.mark.parametrize("ambient_dim", [1, 2, 3])
@pytest.mark.parametrize("discr_tag", [dof_desc.DISCR_TAG_BASE,
                                       dof_desc.DISCR_TAG_QUAD])
def test_mass_mat_trig(actx_factory, ambient_dim, discr_tag):
    """Check the integral of some trig functions on an interval using the mass
    matrix.
    """
    actx = actx_factory()

    nel_1d = 16
    order = 4

    a = -4.0 * np.pi
    b = +9.0 * np.pi
    true_integral = 13*np.pi/2 * (b - a)**(ambient_dim - 1)

    from meshmode.discretization.poly_element import QuadratureSimplexGroupFactory
    dd_quad = dof_desc.DOFDesc(dof_desc.DTAG_VOLUME_ALL, discr_tag)
    if discr_tag is dof_desc.DISCR_TAG_BASE:
        discr_tag_to_group_factory = {}
    else:
        discr_tag_to_group_factory = {
            discr_tag: QuadratureSimplexGroupFactory(order=2*order)
        }

    mesh = mgen.generate_regular_rect_mesh(
            a=(a,)*ambient_dim, b=(b,)*ambient_dim,
            nelements_per_axis=(nel_1d,)*ambient_dim, order=1)
    discr = DiscretizationCollection(
        actx, mesh, order=order,
        discr_tag_to_group_factory=discr_tag_to_group_factory
    )

    def _get_variables_on(dd):
        sym_f = sym.var("f", dd=dd)
        sym_x = sym.nodes(ambient_dim, dd=dd)
        sym_ones = sym.Ones(dd)

        return sym_f, sym_x, sym_ones

    sym_f, sym_x, sym_ones = _get_variables_on(dof_desc.DD_VOLUME)
    f_volm = actx.to_numpy(flatten(bind(discr, sym.cos(sym_x[0])**2)(actx)))
    ones_volm = actx.to_numpy(flatten(bind(discr, sym_ones)(actx)))

    sym_f, sym_x, sym_ones = _get_variables_on(dd_quad)
    f_quad = bind(discr, sym.cos(sym_x[0])**2)(actx)
    ones_quad = bind(discr, sym_ones)(actx)

    mass_op = bind(discr, sym.MassOperator(dd_quad, dof_desc.DD_VOLUME)(sym_f))

    num_integral_1 = np.dot(ones_volm, actx.to_numpy(flatten(mass_op(f=f_quad))))
    err_1 = abs(num_integral_1 - true_integral)
    assert err_1 < 2e-9, err_1

    num_integral_2 = np.dot(f_volm, actx.to_numpy(flatten(mass_op(f=ones_quad))))
    err_2 = abs(num_integral_2 - true_integral)
    assert err_2 < 2e-9, err_2

    if discr_tag is dof_desc.DISCR_TAG_BASE:
        # NOTE: `integral` always makes a square mass matrix and
        # `QuadratureSimplexGroupFactory` does not have a `mass_matrix` method.
        num_integral_3 = bind(discr,
                sym.integral(sym_f, dd=dd_quad))(f=f_quad)
        err_3 = abs(num_integral_3 - true_integral)
        assert err_3 < 5.0e-10, err_3

# }}}


# {{{ mass operator surface area

def _ellipse_surface_area(radius, aspect_ratio):
    # https://docs.scipy.org/doc/scipy/reference/generated/scipy.special.ellipe.html
    eccentricity = 1.0 - (1/aspect_ratio)**2

    if abs(aspect_ratio - 2.0) < 1.0e-14:
        # NOTE: hardcoded value so we don't need scipy for the test
        ellip_e = 1.2110560275684594
    else:
        from scipy.special import ellipe        # pylint: disable=no-name-in-module
        ellip_e = ellipe(eccentricity)

    return 4.0 * radius * ellip_e


def _spheroid_surface_area(radius, aspect_ratio):
    # https://en.wikipedia.org/wiki/Ellipsoid#Surface_area
    a = 1.0
    c = aspect_ratio

    if a < c:
        e = np.sqrt(1.0 - (a/c)**2)
        return 2.0 * np.pi * radius**2 * (1.0 + (c/a) / e * np.arcsin(e))
    else:
        e = np.sqrt(1.0 - (c/a)**2)
        return 2.0 * np.pi * radius**2 * (1 + (c/a)**2 / e * np.arctanh(e))


@pytest.mark.parametrize("name", [
    "2-1-ellipse", "spheroid", "box2d", "box3d"
    ])
def test_mass_surface_area(actx_factory, name):
    actx = actx_factory()

    # {{{ cases

    if name == "2-1-ellipse":
        from mesh_data import EllipseMeshBuilder
        builder = EllipseMeshBuilder(radius=3.1, aspect_ratio=2.0)
        surface_area = _ellipse_surface_area(builder.radius, builder.aspect_ratio)
    elif name == "spheroid":
        from mesh_data import SpheroidMeshBuilder
        builder = SpheroidMeshBuilder()
        surface_area = _spheroid_surface_area(builder.radius, builder.aspect_ratio)
    elif name == "box2d":
        from mesh_data import BoxMeshBuilder
        builder = BoxMeshBuilder(ambient_dim=2)
        surface_area = 1.0
    elif name == "box3d":
        from mesh_data import BoxMeshBuilder
        builder = BoxMeshBuilder(ambient_dim=3)
        surface_area = 1.0
    else:
        raise ValueError("unknown geometry name: %s" % name)

    # }}}

    # {{{ convergence

    from pytools.convergence import EOCRecorder
    eoc = EOCRecorder()

    for resolution in builder.resolutions:
        mesh = builder.get_mesh(resolution, builder.mesh_order)
        discr = DiscretizationCollection(actx, mesh, order=builder.order)
        volume_discr = discr.discr_from_dd(dof_desc.DD_VOLUME)

        logger.info("ndofs:     %d", volume_discr.ndofs)
        logger.info("nelements: %d", volume_discr.mesh.nelements)

        # {{{ compute surface area

        dd = dof_desc.DD_VOLUME
        sym_op = sym.NodalSum(dd)(sym.MassOperator(dd, dd)(sym.Ones(dd)))
        approx_surface_area = bind(discr, sym_op)(actx)

        logger.info("surface: got {:.5e} / expected {:.5e}".format(
            approx_surface_area, surface_area))
        area_error = abs(approx_surface_area - surface_area) / abs(surface_area)

        # }}}

        h_max = bind(discr, sym.h_max_from_volume(
            discr.ambient_dim, dim=discr.dim, dd=dd))(actx)
        eoc.add_data_point(h_max, area_error + 1.0e-16)

    # }}}

    logger.info("surface area error\n%s", str(eoc))

    assert eoc.max_error() < 1.0e-14 \
            or eoc.order_estimate() > builder.order

# }}}


# {{{ surface mass inverse

@pytest.mark.parametrize("name", ["2-1-ellipse", "spheroid"])
def test_surface_mass_operator_inverse(actx_factory, name):
    actx = actx_factory()

    # {{{ cases

    if name == "2-1-ellipse":
        from mesh_data import EllipseMeshBuilder
        builder = EllipseMeshBuilder(radius=3.1, aspect_ratio=2.0)
    elif name == "spheroid":
        from mesh_data import SpheroidMeshBuilder
        builder = SpheroidMeshBuilder()
    else:
        raise ValueError("unknown geometry name: %s" % name)

    # }}}

    # {{{ convergence

    from pytools.convergence import EOCRecorder
    eoc = EOCRecorder()

    for resolution in builder.resolutions:
        mesh = builder.get_mesh(resolution, builder.mesh_order)
        discr = DiscretizationCollection(actx, mesh, order=builder.order)
        volume_discr = discr.discr_from_dd(dof_desc.DD_VOLUME)

        logger.info("ndofs:     %d", volume_discr.ndofs)
        logger.info("nelements: %d", volume_discr.mesh.nelements)

        # {{{ compute inverse mass

        dd = dof_desc.DD_VOLUME
        sym_f = sym.cos(4.0 * sym.nodes(mesh.ambient_dim, dd)[0])
        sym_op = sym.InverseMassOperator(dd, dd)(
                sym.MassOperator(dd, dd)(sym.var("f")))

        f = bind(discr, sym_f)(actx)
        f_inv = bind(discr, sym_op)(actx, f=f)

        inv_error = bind(discr,
                sym.norm(2, sym.var("x") - sym.var("y"))
                / sym.norm(2, sym.var("y")))(actx, x=f_inv, y=f)

        # }}}

        h_max = bind(discr, sym.h_max_from_volume(
            discr.ambient_dim, dim=discr.dim, dd=dd))(actx)
        eoc.add_data_point(h_max, inv_error)

    # }}}

    logger.info("inverse mass error\n%s", str(eoc))

    # NOTE: both cases give 1.0e-16-ish at the moment, but just to be on the
    # safe side, choose a slightly larger tolerance
    assert eoc.max_error() < 1.0e-14

# }}}


# {{{ surface face normal orthogonality

@pytest.mark.parametrize("mesh_name", ["2-1-ellipse", "spheroid"])
def test_face_normal_surface(actx_factory, mesh_name):
    """Check that face normals are orthogonal to the surface normal"""
    actx = actx_factory()

    # {{{ geometry

    if mesh_name == "2-1-ellipse":
        from mesh_data import EllipseMeshBuilder
        builder = EllipseMeshBuilder(radius=3.1, aspect_ratio=2.0)
    elif mesh_name == "spheroid":
        from mesh_data import SpheroidMeshBuilder
        builder = SpheroidMeshBuilder()
    else:
        raise ValueError("unknown mesh name: %s" % mesh_name)

    mesh = builder.get_mesh(builder.resolutions[0], builder.mesh_order)
    discr = DiscretizationCollection(actx, mesh, order=builder.order)

    volume_discr = discr.discr_from_dd(dof_desc.DD_VOLUME)
    logger.info("ndofs:    %d", volume_discr.ndofs)
    logger.info("nelements: %d", volume_discr.mesh.nelements)

    # }}}

    # {{{ symbolic
    from meshmode.discretization.connection import FACE_RESTR_INTERIOR

    dv = dof_desc.DD_VOLUME
    df = dof_desc.as_dofdesc(FACE_RESTR_INTERIOR)

    ambient_dim = mesh.ambient_dim
    dim = mesh.dim

    sym_surf_normal = sym.project(dv, df)(
            sym.surface_normal(ambient_dim, dim=dim, dd=dv).as_vector()
            )
    sym_surf_normal = sym_surf_normal / sym.sqrt(sum(sym_surf_normal**2))

    sym_face_normal_i = sym.normal(df, ambient_dim, dim=dim - 1)
    sym_face_normal_e = sym.OppositeInteriorFaceSwap(df)(sym_face_normal_i)

    if mesh.ambient_dim == 3:
        # NOTE: there's only one face tangent in 3d
        sym_face_tangent = (
                sym.pseudoscalar(ambient_dim, dim - 1, dd=df)
                / sym.area_element(ambient_dim, dim - 1, dd=df)).as_vector()

    # }}}

    # {{{ checks

    def _eval_error(x):
        return bind(discr, sym.norm(np.inf, sym.var("x", dd=df), dd=df))(actx, x=x)

    rtol = 1.0e-14

    surf_normal = bind(discr, sym_surf_normal)(actx)

    face_normal_i = bind(discr, sym_face_normal_i)(actx)
    face_normal_e = bind(discr, sym_face_normal_e)(actx)

    # check interpolated surface normal is orthogonal to face normal
    error = _eval_error(surf_normal.dot(face_normal_i))
    logger.info("error[n_dot_i]:    %.5e", error)
    assert error < rtol

    # check angle between two neighboring elements
    error = _eval_error(face_normal_i.dot(face_normal_e) + 1.0)
    logger.info("error[i_dot_e]:    %.5e", error)
    assert error > rtol

    # check orthogonality with face tangent
    if ambient_dim == 3:
        face_tangent = bind(discr, sym_face_tangent)(actx)

        error = _eval_error(face_tangent.dot(face_normal_i))
        logger.info("error[t_dot_i]:  %.5e", error)
        assert error < 5 * rtol

    # }}}

# }}}


# {{{ diff operator

@pytest.mark.parametrize("dim", [1, 2, 3])
def test_tri_diff_mat(actx_factory, dim, order=4):
    """Check differentiation matrix along the coordinate axes on a disk

    Uses sines as the function to differentiate.
    """

    actx = actx_factory()

    from pytools.convergence import EOCRecorder
    axis_eoc_recs = [EOCRecorder() for axis in range(dim)]

    for n in [4, 8, 16]:
        mesh = mgen.generate_regular_rect_mesh(a=(-0.5,)*dim, b=(0.5,)*dim,
                nelements_per_axis=(n,)*dim, order=4)

        discr = DiscretizationCollection(actx, mesh, order=4)
        nabla = sym.nabla(dim)

        for axis in range(dim):
            x = sym.nodes(dim)

            f = bind(discr, sym.sin(3*x[axis]))(actx)
            df = bind(discr, 3*sym.cos(3*x[axis]))(actx)

            sym_op = nabla[axis](sym.var("f"))
            bound_op = bind(discr, sym_op)
            df_num = bound_op(f=f)

            linf_error = actx.np.linalg.norm(df_num - df, ord=np.inf)
            axis_eoc_recs[axis].add_data_point(1/n, linf_error)

    for axis, eoc_rec in enumerate(axis_eoc_recs):
        logger.info("axis %d\n%s", axis, eoc_rec)
        assert eoc_rec.order_estimate() > order - 0.25

# }}}


# {{{ divergence theorem

def test_2d_gauss_theorem(actx_factory):
    """Verify Gauss's theorem explicitly on a mesh"""

    pytest.importorskip("meshpy")

    from meshpy.geometry import make_circle, GeometryBuilder
    from meshpy.triangle import MeshInfo, build

    geob = GeometryBuilder()
    geob.add_geometry(*make_circle(1))
    mesh_info = MeshInfo()
    geob.set(mesh_info)

    mesh_info = build(mesh_info)

    from meshmode.mesh.io import from_meshpy
    from meshmode.mesh import BTAG_ALL

    mesh = from_meshpy(mesh_info, order=1)

    actx = actx_factory()

    discr = DiscretizationCollection(actx, mesh, order=2)

    def f(x):
        return flat_obj_array(
                sym.sin(3*x[0])+sym.cos(3*x[1]),
                sym.sin(2*x[0])+sym.cos(x[1]))

    gauss_err = bind(discr,
            sym.integral((
                sym.nabla(2) * f(sym.nodes(2))
                ).sum())
            -  # noqa: W504
            sym.integral(
                sym.project("vol", BTAG_ALL)(f(sym.nodes(2)))
                .dot(sym.normal(BTAG_ALL, 2)),
                dd=BTAG_ALL)
            )(actx)

    assert abs(gauss_err) < 1e-13


@pytest.mark.parametrize("mesh_name", ["2-1-ellipse", "spheroid"])
def test_surface_divergence_theorem(actx_factory, mesh_name, visualize=False):
    r"""Check the surface divergence theorem.

        .. math::

            \int_Sigma \phi \nabla_i f_i =
            \int_\Sigma \nabla_i \phi f_i +
            \int_\Sigma \kappa \phi f_i n_i +
            \int_{\partial \Sigma} \phi f_i m_i

        where :math:`n_i` is the surface normal and :class:`m_i` is the
        face normal (which should be orthogonal to both the surface normal
        and the face tangent).
    """
    actx = actx_factory()

    # {{{ cases

    if mesh_name == "2-1-ellipse":
        from mesh_data import EllipseMeshBuilder
        builder = EllipseMeshBuilder(radius=3.1, aspect_ratio=2.0)
    elif mesh_name == "spheroid":
        from mesh_data import SpheroidMeshBuilder
        builder = SpheroidMeshBuilder()
    elif mesh_name == "circle":
        from mesh_data import EllipseMeshBuilder
        builder = EllipseMeshBuilder(radius=1.0, aspect_ratio=1.0)
    elif mesh_name == "starfish":
        from mesh_data import StarfishMeshBuilder
        builder = StarfishMeshBuilder()
    elif mesh_name == "sphere":
        from mesh_data import SphereMeshBuilder
        builder = SphereMeshBuilder(radius=1.0, mesh_order=16)
    else:
        raise ValueError("unknown mesh name: %s" % mesh_name)

    # }}}

    # {{{ convergene

    def f(x):
        return flat_obj_array(
                sym.sin(3*x[1]) + sym.cos(3*x[0]) + 1.0,
                sym.sin(2*x[0]) + sym.cos(x[1]),
                3.0 * sym.cos(x[0] / 2) + sym.cos(x[1]),
                )[:ambient_dim]

    from pytools.convergence import EOCRecorder
    eoc_global = EOCRecorder()
    eoc_local = EOCRecorder()

    theta = np.pi / 3.33
    ambient_dim = builder.ambient_dim
    if ambient_dim == 2:
        mesh_rotation = np.array([
            [np.cos(theta), -np.sin(theta)],
            [np.sin(theta), np.cos(theta)],
            ])
    else:
        mesh_rotation = np.array([
            [1.0, 0.0, 0.0],
            [0.0, np.cos(theta), -np.sin(theta)],
            [0.0, np.sin(theta), np.cos(theta)],
            ])

    mesh_offset = np.array([0.33, -0.21, 0.0])[:ambient_dim]

    for i, resolution in enumerate(builder.resolutions):
        from meshmode.mesh.processing import affine_map
        from meshmode.discretization.connection import FACE_RESTR_ALL

        mesh = builder.get_mesh(resolution, builder.mesh_order)
        mesh = affine_map(mesh, A=mesh_rotation, b=mesh_offset)

        from meshmode.discretization.poly_element import \
                QuadratureSimplexGroupFactory
        discr = DiscretizationCollection(
            actx, mesh, order=builder.order,
            discr_tag_to_group_factory={
                    "product": QuadratureSimplexGroupFactory(2 * builder.order)
            }
        )

        volume = discr.discr_from_dd(dof_desc.DD_VOLUME)
        logger.info("ndofs:     %d", volume.ndofs)
        logger.info("nelements: %d", volume.mesh.nelements)

        dd = dof_desc.DD_VOLUME
        dq = dd.with_discr_tag("product")
        df = dof_desc.as_dofdesc(FACE_RESTR_ALL)
        ambient_dim = discr.ambient_dim
        dim = discr.dim

        # variables
        sym_f = f(sym.nodes(ambient_dim, dd=dd))
        sym_f_quad = f(sym.nodes(ambient_dim, dd=dq))
        sym_kappa = sym.summed_curvature(ambient_dim, dim=dim, dd=dq)
        sym_normal = sym.surface_normal(ambient_dim, dim=dim, dd=dq).as_vector()

        sym_face_normal = sym.normal(df, ambient_dim, dim=dim - 1)
        sym_face_f = sym.project(dd, df)(sym_f)

        # operators
        sym_stiff = sum(
                sym.StiffnessOperator(d)(f) for d, f in enumerate(sym_f)
                )
        sym_stiff_t = sum(
                sym.StiffnessTOperator(d)(f) for d, f in enumerate(sym_f)
                )
        sym_k = sym.MassOperator(dq, dd)(sym_kappa * sym_f_quad.dot(sym_normal))
        sym_flux = sym.FaceMassOperator()(sym_face_f.dot(sym_face_normal))

        # sum everything up
        sym_op_global = sym.NodalSum(dd)(
                sym_stiff - (sym_stiff_t + sym_k))
        sym_op_local = sym.ElementwiseSumOperator(dd)(
                sym_stiff - (sym_stiff_t + sym_k + sym_flux))

        # evaluate
        op_global = bind(discr, sym_op_global)(actx)
        op_local = bind(discr, sym_op_local)(actx)

        err_global = abs(op_global)
        err_local = bind(discr, sym.norm(np.inf, sym.var("x")))(actx, x=op_local)
        logger.info("errors: global %.5e local %.5e", err_global, err_local)

        # compute max element size
        h_max = bind(discr, sym.h_max_from_volume(
            discr.ambient_dim, dim=discr.dim, dd=dd))(actx)
        eoc_global.add_data_point(h_max, err_global)
        eoc_local.add_data_point(h_max, err_local)

        if visualize:
            from grudge.shortcuts import make_visualizer
            vis = make_visualizer(discr, vis_order=builder.order)

            filename = f"surface_divergence_theorem_{mesh_name}_{i:04d}.vtu"
            vis.write_vtk_file(filename, [
                ("r", actx.np.log10(op_local))
                ], overwrite=True)

    # }}}

    order = min(builder.order, builder.mesh_order) - 0.5
    logger.info("\n%s", str(eoc_global))
    logger.info("\n%s", str(eoc_local))

    assert eoc_global.max_error() < 1.0e-12 \
            or eoc_global.order_estimate() > order - 0.5

    assert eoc_local.max_error() < 1.0e-12 \
            or eoc_local.order_estimate() > order - 0.5

# }}}


# {{{ operator collector determinism

def test_op_collector_order_determinism():
    class TestOperator(sym.Operator):

        def __init__(self):
            sym.Operator.__init__(self, dof_desc.DD_VOLUME, dof_desc.DD_VOLUME)

        mapper_method = "map_test_operator"

    from grudge.symbolic.mappers import BoundOperatorCollector

    class TestBoundOperatorCollector(BoundOperatorCollector):

        def map_test_operator(self, expr):
            return self.map_operator(expr)

    v0 = sym.var("v0")
    ob0 = sym.OperatorBinding(TestOperator(), v0)

    v1 = sym.var("v1")
    ob1 = sym.OperatorBinding(TestOperator(), v1)

    # The output order isn't significant, but it should always be the same.
    assert list(TestBoundOperatorCollector(TestOperator)(ob0 + ob1)) == [ob0, ob1]

# }}}


# {{{ bessel

def test_bessel(actx_factory):
    actx = actx_factory()

    dims = 2

    mesh = mgen.generate_regular_rect_mesh(
            a=(0.1,)*dims,
            b=(1.0,)*dims,
            nelements_per_axis=(8,)*dims)

    discr = DiscretizationCollection(actx, mesh, order=3)

    nodes = sym.nodes(dims)
    r = sym.cse(sym.sqrt(nodes[0]**2 + nodes[1]**2))

    # https://dlmf.nist.gov/10.6.1
    n = 3
    bessel_zero = (
            sym.bessel_j(n+1, r)
            + sym.bessel_j(n-1, r)
            - 2*n/r * sym.bessel_j(n, r))

    z = bind(discr, sym.norm(2, bessel_zero))(actx)

    assert z < 1e-15

# }}}


# {{{ function symbol

def test_external_call(actx_factory):
    actx = actx_factory()

    def double(queue, x):
        return 2 * x

    dims = 2

    mesh = mgen.generate_regular_rect_mesh(
            a=(0,) * dims, b=(1,) * dims, nelements_per_axis=(4,) * dims)
    discr = DiscretizationCollection(actx, mesh, order=1)

    ones = sym.Ones(dof_desc.DD_VOLUME)
    op = (
            ones * 3
            + sym.FunctionSymbol("double")(ones))

    from grudge.function_registry import (
            base_function_registry, register_external_function)

    freg = register_external_function(
            base_function_registry,
            "double",
            implementation=double,
            dd=dof_desc.DD_VOLUME)

    bound_op = bind(discr, op, function_registry=freg)

    result = bound_op(actx, double=double)
    assert actx.to_numpy(flatten(result) == 5).all()


@pytest.mark.parametrize("array_type", ["scalar", "vector"])
def test_function_symbol_array(actx_factory, array_type):
    """Test if `FunctionSymbol` distributed properly over object arrays."""

    actx = actx_factory()

    dim = 2
    mesh = mgen.generate_regular_rect_mesh(
            a=(-0.5,)*dim, b=(0.5,)*dim,
            nelements_per_axis=(8,)*dim, order=4)
    discr = DiscretizationCollection(actx, mesh, order=4)
    volume_discr = discr.discr_from_dd(dof_desc.DD_VOLUME)

    if array_type == "scalar":
        sym_x = sym.var("x")
        x = thaw(actx, actx.np.cos(volume_discr.nodes()[0]))
    elif array_type == "vector":
        sym_x = sym.make_sym_array("x", dim)
        x = thaw(actx, volume_discr.nodes())
    else:
        raise ValueError("unknown array type")

    norm = bind(discr, sym.norm(2, sym_x))(x=x)
    assert isinstance(norm, float)

# }}}


@pytest.mark.parametrize("p", [2, np.inf])
def test_norm_obj_array(actx_factory, p):
    """Test :func:`grudge.symbolic.operators.norm` for object arrays."""

    actx = actx_factory()

    dim = 2
    mesh = mgen.generate_regular_rect_mesh(
            a=(-0.5,)*dim, b=(0.5,)*dim,
            nelements_per_axis=(8,)*dim, order=1)
    discr = DiscretizationCollection(actx, mesh, order=4)

    w = make_obj_array([1.0, 2.0, 3.0])[:dim]

    # {{ scalar

    sym_w = sym.var("w")
    norm = bind(discr, sym.norm(p, sym_w))(actx, w=w[0])

    norm_exact = w[0]
    logger.info("norm: %.5e %.5e", norm, norm_exact)
    assert abs(norm - norm_exact) < 1.0e-14

    # }}}

    # {{{ vector

    sym_w = sym.make_sym_array("w", dim)
    norm = bind(discr, sym.norm(p, sym_w))(actx, w=w)

    norm_exact = np.sqrt(np.sum(w**2)) if p == 2 else np.max(w)
    logger.info("norm: %.5e %.5e", norm, norm_exact)
    assert abs(norm - norm_exact) < 1.0e-14

    # }}}


def test_map_if(actx_factory):
    """Test :meth:`grudge.symbolic.execution.ExecutionMapper.map_if` handling
    of scalar conditions.
    """

    actx = actx_factory()

    dim = 2
    mesh = mgen.generate_regular_rect_mesh(
            a=(-0.5,)*dim, b=(0.5,)*dim,
            nelements_per_axis=(8,)*dim, order=4)
    discr = DiscretizationCollection(actx, mesh, order=4)

    sym_if = sym.If(sym.Comparison(2.0, "<", 1.0e-14), 1.0, 2.0)
    bind(discr, sym_if)(actx)


def test_empty_boundary(actx_factory):
    # https://github.com/inducer/grudge/issues/54

    from meshmode.mesh import BTAG_NONE

    actx = actx_factory()

    dim = 2
    mesh = mgen.generate_regular_rect_mesh(
            a=(-0.5,)*dim, b=(0.5,)*dim,
            nelements_per_axis=(8,)*dim, order=4)
    discr = DiscretizationCollection(actx, mesh, order=4)
    normal = bind(discr,
            sym.normal(BTAG_NONE, dim, dim=dim - 1))(actx)
    from meshmode.dof_array import DOFArray
    for component in normal:
        assert isinstance(component, DOFArray)
        assert len(component) == len(discr.discr_from_dd(BTAG_NONE).groups)


def test_operator_compiler_overwrite(actx_factory):
    """Tests that the same expression in ``eval_code`` and ``discr_code``
    does not confuse the OperatorCompiler in grudge/symbolic/compiler.py.
    """

    actx = actx_factory()

    ambient_dim = 2
    target_order = 4

    from meshmode.mesh.generation import generate_regular_rect_mesh
    mesh = generate_regular_rect_mesh(
            a=(-0.5,)*ambient_dim, b=(0.5,)*ambient_dim,
            n=(8,)*ambient_dim, order=1)
    discr = DiscretizationCollection(actx, mesh, order=target_order)

    # {{{ test

    sym_u = sym.nodes(ambient_dim)
    sym_div_u = sum(d(u) for d, u in zip(sym.nabla(ambient_dim), sym_u))

    div_u = bind(discr, sym_div_u)(actx)
    error = bind(discr, sym.norm(2, sym.var("x")))(actx, x=div_u - discr.dim)
    logger.info("error: %.5e", error)

    # }}}


@pytest.mark.parametrize("ambient_dim", [
    2,
    # FIXME, cf. https://github.com/inducer/grudge/pull/78/
    pytest.param(3, marks=pytest.mark.xfail)
    ])
def test_incorrect_assignment_aggregation(actx_factory, ambient_dim):
    """Tests that the greedy assignemnt aggregation code works on a non-trivial
    expression (on which it didn't work at the time of writing).
    """

    actx = actx_factory()

    target_order = 4

    from meshmode.mesh.generation import generate_regular_rect_mesh
    mesh = generate_regular_rect_mesh(
            a=(-0.5,)*ambient_dim, b=(0.5,)*ambient_dim,
            n=(8,)*ambient_dim, order=1)
    discr = DiscretizationCollection(actx, mesh, order=target_order)

    # {{{ test with a relative norm

    from grudge.dof_desc import DD_VOLUME
    dd = DD_VOLUME
    sym_x = sym.make_sym_array("y", ambient_dim, dd=dd)
    sym_y = sym.make_sym_array("y", ambient_dim, dd=dd)

    sym_norm_y = sym.norm(2, sym_y, dd=dd)
    sym_norm_d = sym.norm(2, sym_x - sym_y, dd=dd)
    sym_op = sym_norm_d / sym_norm_y
    logger.info("%s", sym.pretty(sym_op))

    # FIXME: this shouldn't raise a RuntimeError
    with pytest.raises(RuntimeError):
        bind(discr, sym_op)(actx, x=1.0, y=discr.discr_from_dd(dd).nodes())

    # }}}

    # {{{ test with repeated mass inverses

    sym_minv_y = sym.cse(sym.InverseMassOperator()(sym_y), "minv_y")

    sym_u = make_obj_array([0.5 * sym.Ones(dd), 0.0, 0.0])[:ambient_dim]
    sym_div_u = sum(d(u) for d, u in zip(sym.nabla(ambient_dim), sym_u))

    sym_op = sym.MassOperator(dd)(sym_u) \
            + sym.MassOperator(dd)(sym_minv_y * sym_div_u)
    logger.info("%s", sym.pretty(sym_op))

    # FIXME: this shouldn't raise a RuntimeError either
    bind(discr, sym_op)(actx, y=discr.discr_from_dd(dd).nodes())

    # }}}


# You can test individual routines by typing
# $ python test_grudge.py 'test_routine()'

if __name__ == "__main__":
    import sys
    if len(sys.argv) > 1:
        exec(sys.argv[1])
    else:
        pytest.main([__file__])

# vim: fdm=marker<|MERGE_RESOLUTION|>--- conflicted
+++ resolved
@@ -32,17 +32,12 @@
 import grudge.dof_desc as dof_desc
 
 import pytest
-<<<<<<< HEAD
-from arraycontext import (  # noqa
-        pytest_generate_tests_for_array_contexts
-        as pytest_generate_tests)
-=======
-
-from grudge.array_context import PytestPyOpenCLArrayContextFactoryWithHostScalars
+
+from grudge.array_context import (PytestPyOpenCLArrayContextFactory,
+    PytestPytatoPyOpenCLArrayContextFactory)
 from arraycontext import pytest_generate_tests_for_array_contexts
 pytest_generate_tests = pytest_generate_tests_for_array_contexts(
-        [PytestPyOpenCLArrayContextFactoryWithHostScalars])
->>>>>>> 2fc908f9
+        [PytestPyOpenCLArrayContextFactory, PytestPytatoPyOpenCLArrayContextFactory])
 
 import logging
 
