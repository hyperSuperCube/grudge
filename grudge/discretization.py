from __future__ import division, absolute_import

__copyright__ = "Copyright (C) 2015-2017 Andreas Kloeckner, Bogdan Enache"

__license__ = """
Permission is hereby granted, free of charge, to any person obtaining a copy
of this software and associated documentation files (the "Software"), to deal
in the Software without restriction, including without limitation the rights
to use, copy, modify, merge, publish, distribute, sublicense, and/or sell
copies of the Software, and to permit persons to whom the Software is
furnished to do so, subject to the following conditions:

The above copyright notice and this permission notice shall be included in
all copies or substantial portions of the Software.

THE SOFTWARE IS PROVIDED "AS IS", WITHOUT WARRANTY OF ANY KIND, EXPRESS OR
IMPLIED, INCLUDING BUT NOT LIMITED TO THE WARRANTIES OF MERCHANTABILITY,
FITNESS FOR A PARTICULAR PURPOSE AND NONINFRINGEMENT. IN NO EVENT SHALL THE
AUTHORS OR COPYRIGHT HOLDERS BE LIABLE FOR ANY CLAIM, DAMAGES OR OTHER
LIABILITY, WHETHER IN AN ACTION OF CONTRACT, TORT OR OTHERWISE, ARISING FROM,
OUT OF OR IN CONNECTION WITH THE SOFTWARE OR THE USE OR OTHER DEALINGS IN
THE SOFTWARE.
"""


import six
from pytools import memoize_method
from grudge import sym
import numpy as np  # noqa: F401
from meshmode.array_context import ArrayContext


# FIXME Naming not ideal
class DiscretizationBase(object):
    pass


class DGDiscretizationWithBoundaries(DiscretizationBase):
    """
    .. automethod :: discr_from_dd
    .. automethod :: connection_from_dds

    .. autoattribute :: dim
    .. autoattribute :: ambient_dim
    .. autoattribute :: mesh

    .. automethod :: empty
    .. automethod :: zeros
    """

    def __init__(self, array_context, mesh, order=None,
            quad_tag_to_group_factory=None, mpi_communicator=None):
        """
        :param quad_tag_to_group_factory: A mapping from quadrature tags (typically
            strings--but may be any hashable/comparable object) to a
            :class:`meshmode.discretization.ElementGroupFactory` indicating with
            which quadrature discretization the operations are to be carried out,
            or *None* to indicate that operations with this quadrature tag should
            be carried out with the standard volume discretization.
        """

        self._setup_actx = array_context

        from meshmode.discretization.poly_element import \
                PolynomialWarpAndBlendGroupFactory

        if quad_tag_to_group_factory is None:
            if order is None:
                raise TypeError("one of 'order' and "
                        "'quad_tag_to_group_factory' must be given")

            quad_tag_to_group_factory = {
                    sym.QTAG_NONE: PolynomialWarpAndBlendGroupFactory(order=order)}
        else:
            if order is not None:
                quad_tag_to_group_factory = quad_tag_to_group_factory.copy()
                if sym.QTAG_NONE in quad_tag_to_group_factory:
                    raise ValueError("if 'order' is given, "
                            "'quad_tag_to_group_factory' must not have a "
                            "key of QTAG_NONE")

                quad_tag_to_group_factory[sym.QTAG_NONE] = \
                        PolynomialWarpAndBlendGroupFactory(order=order)

        self.quad_tag_to_group_factory = quad_tag_to_group_factory

        from meshmode.discretization import Discretization

        self._volume_discr = Discretization(array_context, mesh,
                self.group_factory_for_quadrature_tag(sym.QTAG_NONE))

        # {{{ management of discretization-scoped common subexpressions

        from pytools import UniqueNameGenerator
        self._discr_scoped_name_gen = UniqueNameGenerator()

        self._discr_scoped_subexpr_to_name = {}
        self._discr_scoped_subexpr_name_to_value = {}

        # }}}

        self._dist_boundary_connections = \
                self._set_up_distributed_communication(
                        mpi_communicator, array_context)

        self.mpi_communicator = mpi_communicator

    def get_management_rank_index(self):
        return 0

    def is_management_rank(self):
        if self.mpi_communicator is None:
            return True
        else:
            return self.mpi_communicator.Get_rank() \
                    == self._get_management_rank_index()

    def _set_up_distributed_communication(self, mpi_communicator, array_context):
        from_dd = sym.DOFDesc("vol", sym.QTAG_NONE)

        from meshmode.distributed import get_connected_partitions
        connected_parts = get_connected_partitions(self._volume_discr.mesh)

        if mpi_communicator is None and connected_parts:
            raise RuntimeError("must supply an MPI communicator when using a "
                    "distributed mesh")

        grp_factory = self.group_factory_for_quadrature_tag(sym.QTAG_NONE)

        setup_helpers = {}
        boundary_connections = {}

        from meshmode.distributed import MPIBoundaryCommSetupHelper
        for i_remote_part in connected_parts:
            conn = self.connection_from_dds(
                    from_dd,
                    sym.DOFDesc(sym.BTAG_PARTITION(i_remote_part), sym.QTAG_NONE))
            setup_helper = setup_helpers[i_remote_part] = MPIBoundaryCommSetupHelper(
                    mpi_communicator, array_context, conn,
                    i_remote_part, grp_factory)
            setup_helper.post_sends()

        for i_remote_part, setup_helper in six.iteritems(setup_helpers):
            boundary_connections[i_remote_part] = setup_helper.complete_setup()

        return boundary_connections

    def get_distributed_boundary_swap_connection(self, dd):
        if dd.quadrature_tag != sym.QTAG_NONE:
            # FIXME
            raise NotImplementedError("Distributed communication with quadrature")

        assert isinstance(dd.domain_tag, sym.DTAG_BOUNDARY)
        assert isinstance(dd.domain_tag.tag, sym.BTAG_PARTITION)

        return self._dist_boundary_connections[dd.domain_tag.tag.part_nr]

    @memoize_method
    def discr_from_dd(self, dd):
        dd = sym.as_dofdesc(dd)

        qtag = dd.quadrature_tag

        if dd.is_volume():
            if qtag is not sym.QTAG_NONE:
                return self._quad_volume_discr(qtag)
            return self._volume_discr

        if qtag is not sym.QTAG_NONE:
            no_quad_discr = self.discr_from_dd(sym.DOFDesc(dd.domain_tag))

            from meshmode.discretization import Discretization
            return Discretization(
                    self._setup_actx,
                    no_quad_discr.mesh,
                    self.group_factory_for_quadrature_tag(qtag))

        assert qtag is sym.QTAG_NONE

        if dd.domain_tag is sym.FACE_RESTR_ALL:
            return self._all_faces_volume_connection().to_discr
        elif dd.domain_tag is sym.FACE_RESTR_INTERIOR:
            return self._interior_faces_connection().to_discr
        elif dd.is_boundary_or_partition_interface():
            return self._boundary_connection(dd.domain_tag.tag).to_discr
        else:
            raise ValueError("DOF desc tag not understood: " + str(dd))

    @memoize_method
    def connection_from_dds(self, from_dd, to_dd):
        from_dd = sym.as_dofdesc(from_dd)
        to_dd = sym.as_dofdesc(to_dd)

        to_qtag = to_dd.quadrature_tag

        if (
                not from_dd.is_volume()
                and from_dd.quadrature_tag == to_dd.quadrature_tag
                and to_dd.domain_tag is sym.FACE_RESTR_ALL):
            faces_conn = self.connection_from_dds(
                    sym.DOFDesc("vol"),
                    sym.DOFDesc(from_dd.domain_tag))

            from meshmode.discretization.connection import \
                    make_face_to_all_faces_embedding

            return make_face_to_all_faces_embedding(
                    self._setup_actx,
                    faces_conn, self.discr_from_dd(to_dd),
                    self.discr_from_dd(from_dd))

        # {{{ simplify domain + qtag change into chained

        if (
                from_dd.domain_tag != to_dd.domain_tag
                and from_dd.quadrature_tag is sym.QTAG_NONE
                and to_dd.quadrature_tag is not sym.QTAG_NONE):

            from meshmode.discretization.connection import \
                    ChainedDiscretizationConnection
            intermediate_dd = sym.DOFDesc(to_dd.domain_tag)
            return ChainedDiscretizationConnection(
                    [
                        # first change domain
                        self.connection_from_dds(
                            from_dd,
                            intermediate_dd),

                        # then go to quad grid
                        self.connection_from_dds(
                            intermediate_dd,
                            to_dd
                            )])

        # }}}

        # {{{ generic to-quad

        if (
                from_dd.domain_tag == to_dd.domain_tag
                and from_dd.quadrature_tag is sym.QTAG_NONE
                and to_dd.quadrature_tag is not sym.QTAG_NONE):
            from meshmode.discretization.connection.same_mesh import \
                    make_same_mesh_connection

            return make_same_mesh_connection(
                    self._setup_actx,
                    self.discr_from_dd(to_dd),
                    self.discr_from_dd(from_dd))

        # }}}

        if from_dd.quadrature_tag is not sym.QTAG_NONE:
            raise ValueError("cannot interpolate *from* a "
                    "(non-interpolatory) quadrature grid")

        assert to_qtag is sym.QTAG_NONE

        if from_dd.is_volume():
            if to_dd.domain_tag is sym.FACE_RESTR_ALL:
                return self._all_faces_volume_connection()
            if to_dd.domain_tag is sym.FACE_RESTR_INTERIOR:
                return self._interior_faces_connection()
            elif to_dd.is_boundary_or_partition_interface():
                assert from_dd.quadrature_tag is sym.QTAG_NONE
                return self._boundary_connection(to_dd.domain_tag.tag)
            elif to_dd.is_volume():
                from meshmode.discretization.connection import \
                        make_same_mesh_connection
                to_discr = self._quad_volume_discr(to_dd.quadrature_tag)
                from_discr = self._volume_discr
                return make_same_mesh_connection(to_discr, from_discr)

            else:
                raise ValueError("cannot interpolate from volume to: " + str(to_dd))

        else:
            raise ValueError("cannot interpolate from: " + str(from_dd))

    def group_factory_for_quadrature_tag(self, quadrature_tag):
        """
        OK to override in user code to control mode/node choice.
        """

        if quadrature_tag is None:
            quadrature_tag = sym.QTAG_NONE

        return self.quad_tag_to_group_factory[quadrature_tag]

    @memoize_method
    def _quad_volume_discr(self, quadrature_tag):
        from meshmode.discretization import Discretization

        return Discretization(self._setup_actx, self._volume_discr.mesh,
                self.group_factory_for_quadrature_tag(quadrature_tag))

    # {{{ boundary

    @memoize_method
    def _boundary_connection(self, boundary_tag):
        from meshmode.discretization.connection import make_face_restriction
        return make_face_restriction(
                self._setup_actx,
                self._volume_discr,
                self.group_factory_for_quadrature_tag(sym.QTAG_NONE),
                boundary_tag=boundary_tag)

    # }}}

    # {{{ interior faces

    @memoize_method
    def _interior_faces_connection(self):
        from meshmode.discretization.connection import (
                make_face_restriction, FACE_RESTR_INTERIOR)
        return make_face_restriction(
                self._setup_actx,
                self._volume_discr,
                self.group_factory_for_quadrature_tag(sym.QTAG_NONE),
                FACE_RESTR_INTERIOR,

                # FIXME: This will need to change as soon as we support
                # pyramids or other elements with non-identical face
                # types.
                per_face_groups=False)

    @memoize_method
    def opposite_face_connection(self):
        from meshmode.discretization.connection import \
                make_opposite_face_connection

        return make_opposite_face_connection(
                self._setup_actx,
                self._interior_faces_connection())

    # }}}

    # {{{ all-faces

    @memoize_method
    def _all_faces_volume_connection(self):
        from meshmode.discretization.connection import (
                make_face_restriction, FACE_RESTR_ALL)
        return make_face_restriction(
                self._setup_actx,
                self._volume_discr,
                self.group_factory_for_quadrature_tag(sym.QTAG_NONE),
                FACE_RESTR_ALL,

                # FIXME: This will need to change as soon as we support
                # pyramids or other elements with non-identical face
                # types.
                per_face_groups=False)

    # }}}

    @property
    def dim(self):
        return self._volume_discr.dim

    @property
    def ambient_dim(self):
        return self._volume_discr.ambient_dim

    @property
    def real_dtype(self):
        return self._volume_discr.real_dtype

    @property
    def complex_dtype(self):
        return self._volume_discr.complex_dtype

    @property
    def mesh(self):
        return self._volume_discr.mesh

    def empty(self, array_context: ArrayContext, dtype=None):
        return self._volume_discr.empty(array_context, dtype)

    def zeros(self, array_context: ArrayContext, dtype=None):
        return self._volume_discr.zeros(array_context, dtype)

    def is_volume_where(self, where):
        from grudge import sym
        return (
                where is None
                or where == sym.VTAG_ALL)

<<<<<<< HEAD

class PointsDiscretization(DiscretizationBase):
    """Implements just enough of the discretization interface to be
    able to smuggle some points into :func:`bind`.
    """

    def __init__(self, nodes):
        self._nodes = nodes
        self.real_dtype = np.dtype(np.float64)
        self.complex_dtype = np.dtype({
                np.float32: np.complex64,
                np.float64: np.complex128
        }[self.real_dtype.type])

        self.mpi_communicator = None

    @property
    def ambient_dim(self):
        return self._nodes.shape[0]

    @property
    def dim(self):
        return self.ambient_dim

    @property
    def mesh(self):
        return self

    @property
    def nnodes(self):
        return self._nodes.shape[-1]

    def nodes(self):
        return self._nodes

    @property
    def facial_adjacency_groups(self):
        return []

    def discr_from_dd(self, dd):
        dd = sym.as_dofdesc(dd)

        if dd.quadrature_tag is not sym.QTAG_NONE:
            raise ValueError("quadrature discretization requested from "
                    "PointsDiscretization")
        if dd.domain_tag is not sym.DTAG_VOLUME_ALL:
            raise ValueError("non-volume discretization requested from "
                    "PointsDiscretization")

        return self

=======
>>>>>>> 692a7a7d
    @property
    def order(self):
        from warnings import warn
        warn("DGDiscretizationWithBoundaries.order is deprecated, "
                "consider the orders of element groups instead. "
                "'order' will go away in 2021.",
                DeprecationWarning, stacklevel=2)

        from pytools import single_valued
        return single_valued(egrp.order for egrp in self._volume_discr.groups)


# vim: foldmethod=marker<|MERGE_RESOLUTION|>--- conflicted
+++ resolved
@@ -386,60 +386,6 @@
                 where is None
                 or where == sym.VTAG_ALL)
 
-<<<<<<< HEAD
-
-class PointsDiscretization(DiscretizationBase):
-    """Implements just enough of the discretization interface to be
-    able to smuggle some points into :func:`bind`.
-    """
-
-    def __init__(self, nodes):
-        self._nodes = nodes
-        self.real_dtype = np.dtype(np.float64)
-        self.complex_dtype = np.dtype({
-                np.float32: np.complex64,
-                np.float64: np.complex128
-        }[self.real_dtype.type])
-
-        self.mpi_communicator = None
-
-    @property
-    def ambient_dim(self):
-        return self._nodes.shape[0]
-
-    @property
-    def dim(self):
-        return self.ambient_dim
-
-    @property
-    def mesh(self):
-        return self
-
-    @property
-    def nnodes(self):
-        return self._nodes.shape[-1]
-
-    def nodes(self):
-        return self._nodes
-
-    @property
-    def facial_adjacency_groups(self):
-        return []
-
-    def discr_from_dd(self, dd):
-        dd = sym.as_dofdesc(dd)
-
-        if dd.quadrature_tag is not sym.QTAG_NONE:
-            raise ValueError("quadrature discretization requested from "
-                    "PointsDiscretization")
-        if dd.domain_tag is not sym.DTAG_VOLUME_ALL:
-            raise ValueError("non-volume discretization requested from "
-                    "PointsDiscretization")
-
-        return self
-
-=======
->>>>>>> 692a7a7d
     @property
     def order(self):
         from warnings import warn
