from __future__ import division, absolute_import

__copyright__ = "Copyright (C) 2015-2017 Andreas Kloeckner, Bogdan Enache"

__license__ = """
Permission is hereby granted, free of charge, to any person obtaining a copy
of this software and associated documentation files (the "Software"), to deal
in the Software without restriction, including without limitation the rights
to use, copy, modify, merge, publish, distribute, sublicense, and/or sell
copies of the Software, and to permit persons to whom the Software is
furnished to do so, subject to the following conditions:

The above copyright notice and this permission notice shall be included in
all copies or substantial portions of the Software.

THE SOFTWARE IS PROVIDED "AS IS", WITHOUT WARRANTY OF ANY KIND, EXPRESS OR
IMPLIED, INCLUDING BUT NOT LIMITED TO THE WARRANTIES OF MERCHANTABILITY,
FITNESS FOR A PARTICULAR PURPOSE AND NONINFRINGEMENT. IN NO EVENT SHALL THE
AUTHORS OR COPYRIGHT HOLDERS BE LIABLE FOR ANY CLAIM, DAMAGES OR OTHER
LIABILITY, WHETHER IN AN ACTION OF CONTRACT, TORT OR OTHERWISE, ARISING FROM,
OUT OF OR IN CONNECTION WITH THE SOFTWARE OR THE USE OR OTHER DEALINGS IN
THE SOFTWARE.
"""

import six
import numpy as np
import loopy as lp
import pyopencl as cl
import pyopencl.array  # noqa
from pytools import memoize_in

import grudge.symbolic.mappers as mappers
from grudge import sym
from grudge.function_registry import base_function_registry

import logging
logger = logging.getLogger(__name__)

from loopy.version import LOOPY_USE_LANGUAGE_VERSION_2018_1  # noqa: F401


MPI_TAG_SEND_TAGS = 1729


# {{{ exec mapper

class ExecutionMapper(mappers.Evaluator,
        mappers.BoundOpMapperMixin,
        mappers.LocalOpReducerMixin):
    def __init__(self, queue, context, bound_op):
        super(ExecutionMapper, self).__init__(context)
        self.discrwb = bound_op.discrwb
        self.bound_op = bound_op
        self.function_registry = bound_op.function_registry
        self.queue = queue

    # {{{ expression mappings -------------------------------------------------

    def map_ones(self, expr):
        if expr.dd.is_scalar():
            return 1

        discr = self.discrwb.discr_from_dd(expr.dd)

        result = discr.empty(self.queue, allocator=self.bound_op.allocator)
        result.fill(1)
        return result

    def map_node_coordinate_component(self, expr):
        discr = self.discrwb.discr_from_dd(expr.dd)
        return discr.nodes()[expr.axis].with_queue(self.queue)

    def map_grudge_variable(self, expr):
        from numbers import Number

        value = self.context[expr.name]
        if not expr.dd.is_scalar() and isinstance(value, Number):
            discr = self.discrwb.discr_from_dd(expr.dd)
            ary = discr.empty(self.queue)
            ary.fill(value)
            value = ary

        return value

    def map_subscript(self, expr):
        value = super(ExecutionMapper, self).map_subscript(expr)

        if isinstance(expr.aggregate, sym.Variable):
            dd = expr.aggregate.dd

            from numbers import Number
            if not dd.is_scalar() and isinstance(value, Number):
                discr = self.discrwb.discr_from_dd(dd)
                ary = discr.empty(self.queue)
                ary.fill(value)
                value = ary
        return value

<<<<<<< HEAD
    def map_external_call(self, expr):
        from pymbolic.primitives import Variable
        assert isinstance(expr.function, Variable)
        args = [self.rec(p) for p in expr.parameters]

        return self.context[expr.function.name](*args)

    def map_call(self, expr):
        from pymbolic.primitives import Variable
        assert isinstance(expr.function, Variable)

        args = [self.rec(p) for p in expr.parameters]

        # Function lookup precedence:
        # * Numpy functions
        # * OpenCL functions

        from numbers import Number
        representative_arg = args[0]
        if (
                isinstance(representative_arg,  Number)
                or (isinstance(representative_arg, np.ndarray)
                    and representative_arg.shape == ())):
            func = getattr(np, expr.function.name)
            return func(*args)

        cached_name = "map_call_knl_"

        i = Variable("i")
        func = Variable(expr.function.name)
        if expr.function.name == "fabs":  # FIXME
            func = Variable("abs")
            cached_name += "abs"
        else:
            cached_name += expr.function.name

        @memoize_in(self.bound_op, cached_name)
        def knl():
            knl = lp.make_kernel(
                "{[i]: 0<=i<n}",
                [
                    lp.Assignment(Variable("out")[i],
                        func(Variable("a")[i]))
                ], default_offset=lp.auto)
            return lp.split_iname(knl, "i", 128, outer_tag="g.0", inner_tag="l.0")

        assert len(args) == 1
        evt, (out,) = knl()(self.queue, a=args[0])

        return out
=======
    def map_call(self, expr):
        args = [self.rec(p) for p in expr.parameters]
        return self.function_registry[expr.function.name](self.queue, *args)
>>>>>>> 1873e91f

    def map_nodal_sum(self, op, field_expr):
        # FIXME: Could allow array scalars
        return cl.array.sum(self.rec(field_expr)).get()[()]

    def map_nodal_max(self, op, field_expr):
        # FIXME: Could allow array scalars
        return cl.array.max(self.rec(field_expr)).get()[()]

    def map_nodal_min(self, op, field_expr):
        # FIXME: Could allow array scalars
        return cl.array.min(self.rec(field_expr)).get()[()]

    def map_if(self, expr):
        bool_crit = self.rec(expr.condition)

        then = self.rec(expr.then)
        else_ = self.rec(expr.else_)

        import pymbolic.primitives as p
        var = p.Variable

        i = var("i")
        if isinstance(then,  pyopencl.array.Array):
            sym_then = var("a")[i]
        elif isinstance(then,  np.number):
            sym_then = var("a")
        else:
            raise TypeError(
                "Expected parameter to be of type np.number or pyopencl.array.Array")

        if isinstance(else_,  pyopencl.array.Array):
            sym_else = var("b")[i]
        elif isinstance(then,  np.number):
            sym_else = var("b")
        else:
            raise TypeError(
                "Expected parameter to be of type np.number or pyopencl.array.Array")

        @memoize_in(self.bound_op, "map_if_knl")
        def knl():
            knl = lp.make_kernel(
                "{[i]: 0<=i<n}",
                [
                    lp.Assignment(var("out")[i],
                        p.If(var("crit")[i], sym_then, sym_else))
                ])
            return lp.split_iname(knl, "i", 128, outer_tag="g.0", inner_tag="l.0")

        evt, (out,) = knl()(self.queue, crit=bool_crit, a=then, b=else_)

        return out

    def map_ref_diff_base(self, op, field_expr):
        raise NotImplementedError(
                "differentiation should be happening in batched form")

    def map_elementwise_linear(self, op, field_expr):
        field = self.rec(field_expr)

        from grudge.tools import is_zero
        if is_zero(field):
            return 0

        @memoize_in(self.bound_op, "elwise_linear_knl")
        def knl():
            knl = lp.make_kernel(
                """{[k,i,j]:
                    0<=k<nelements and
                    0<=i<ndiscr_nodes_out and
                    0<=j<ndiscr_nodes_in}""",
                "result[k,i] = sum(j, mat[i, j] * vec[k, j])",
                default_offset=lp.auto, name="diff")

            knl = lp.split_iname(knl, "i", 16, inner_tag="l.0")
            return lp.tag_inames(knl, dict(k="g.0"))

        in_discr = self.discrwb.discr_from_dd(op.dd_in)
        out_discr = self.discrwb.discr_from_dd(op.dd_out)

        result = out_discr.empty(
                queue=self.queue,
                dtype=field.dtype, allocator=self.bound_op.allocator)

        for in_grp, out_grp in zip(in_discr.groups, out_discr.groups):

            cache_key = "elwise_linear", in_grp, out_grp, op, field.dtype
            try:
                matrix = self.bound_op.operator_data_cache[cache_key]
            except KeyError:
                matrix = (
                    cl.array.to_device(
                        self.queue,
                        np.asarray(op.matrix(out_grp, in_grp), dtype=field.dtype))
                    .with_queue(None))

                self.bound_op.operator_data_cache[cache_key] = matrix

            knl()(self.queue, mat=matrix, result=out_grp.view(result),
                    vec=in_grp.view(field))

        return result

    def map_elementwise_max(self, op, field_expr):
        from grudge._internal import perform_elwise_max
        field = self.rec(field_expr)

        out = self.discr.volume_zeros(dtype=field.dtype)
        for eg in self.discr.element_groups:
            perform_elwise_max(eg.ranges, field, out)

        return out

    def map_interpolation(self, op, field_expr):
        conn = self.discrwb.connection_from_dds(op.dd_in, op.dd_out)
        return conn(self.queue, self.rec(field_expr)).with_queue(self.queue)

    def map_opposite_partition_face_swap(self, op, field_expr):
        assert op.dd_in == op.dd_out
        bdry_conn = self.discrwb.get_distributed_boundary_swap_connection(op.dd_in)
        remote_bdry_vec = self.rec(field_expr)  # swapped by RankDataSwapAssign
        return bdry_conn(self.queue, remote_bdry_vec).with_queue(self.queue)

    def map_opposite_interior_face_swap(self, op, field_expr):
        return self.discrwb.opposite_face_connection()(
                self.queue, self.rec(field_expr)).with_queue(self.queue)

    # {{{ face mass operator

    def map_ref_face_mass_operator(self, op, field_expr):
        field = self.rec(field_expr)

        from grudge.tools import is_zero
        if is_zero(field):
            return 0

        @memoize_in(self.bound_op, "face_mass_knl")
        def knl():
            knl = lp.make_kernel(
                """{[k,i,f,j]:
                    0<=k<nelements and
                    0<=f<nfaces and
                    0<=i<nvol_nodes and
                    0<=j<nface_nodes}""",
                "result[k,i] = sum(f, sum(j, mat[i, f, j] * vec[f, k, j]))",
                default_offset=lp.auto, name="face_mass")

            knl = lp.split_iname(knl, "i", 16, inner_tag="l.0")
            return lp.tag_inames(knl, dict(k="g.0"))

        all_faces_conn = self.discrwb.connection_from_dds("vol", op.dd_in)
        all_faces_discr = all_faces_conn.to_discr
        vol_discr = all_faces_conn.from_discr

        result = vol_discr.empty(
                queue=self.queue,
                dtype=field.dtype, allocator=self.bound_op.allocator)

        assert len(all_faces_discr.groups) == len(vol_discr.groups)

        for afgrp, volgrp in zip(all_faces_discr.groups, vol_discr.groups):
            cache_key = "face_mass", afgrp, op, field.dtype

            nfaces = volgrp.mesh_el_group.nfaces

            try:
                matrix = self.bound_op.operator_data_cache[cache_key]
            except KeyError:
                matrix = op.matrix(afgrp, volgrp, field.dtype)
                matrix = (
                        cl.array.to_device(self.queue, matrix)
                        .with_queue(None))

                self.bound_op.operator_data_cache[cache_key] = matrix

            input_view = afgrp.view(field).reshape(
                    nfaces, volgrp.nelements, afgrp.nunit_nodes)
            knl()(self.queue, mat=matrix, result=volgrp.view(result),
                    vec=input_view)

        return result

    # }}}

    # }}}

    # {{{ instruction execution functions

    def map_insn_rank_data_swap(self, insn, profile_data=None):
        local_data = self.rec(insn.field).get(self.queue)
        comm = self.discrwb.mpi_communicator

        # print("Sending data to rank %d with tag %d"
        #             % (insn.i_remote_rank, insn.send_tag))
        send_req = comm.Isend(local_data, insn.i_remote_rank, tag=insn.send_tag)

        remote_data_host = np.empty_like(local_data)
        recv_req = comm.Irecv(remote_data_host, insn.i_remote_rank, insn.recv_tag)

        return [], [
                MPIRecvFuture(recv_req, insn.name, remote_data_host, self.queue),
                MPISendFuture(send_req)]

    def map_insn_loopy_kernel(self, insn, profile_data=None):
        kwargs = {}
        kdescr = insn.kernel_descriptor
        for name, expr in six.iteritems(kdescr.input_mappings):
            kwargs[name] = self.rec(expr)

        discr = self.discrwb.discr_from_dd(kdescr.governing_dd)
        for name in kdescr.scalar_args():
            v = kwargs[name]
            if isinstance(v, (int, float)):
                kwargs[name] = discr.real_dtype.type(v)
            elif isinstance(v, complex):
                kwargs[name] = discr.complex_dtype.type(v)
            elif isinstance(v, np.number):
                pass
            else:
                raise ValueError("unrecognized scalar type for variable '%s': %s"
                        % (name, type(v)))

        kwargs["grdg_n"] = discr.nnodes
        evt, result_dict = kdescr.loopy_kernel(self.queue, **kwargs)
        return list(result_dict.items()), []

    def map_insn_assign(self, insn, profile_data=None):
        return [(name, self.rec(expr))
                for name, expr in zip(insn.names, insn.exprs)], []

    def map_insn_assign_to_discr_scoped(self, insn, profile_data=None):
        assignments = []
        for name, expr in zip(insn.names, insn.exprs):
            value = self.rec(expr)
            self.discrwb._discr_scoped_subexpr_name_to_value[name] = value
            assignments.append((name, value))

        return assignments, []

    def map_insn_assign_from_discr_scoped(self, insn, profile_data=None):
        return [(insn.name,
            self.discrwb._discr_scoped_subexpr_name_to_value[insn.name])], []

    def map_insn_diff_batch_assign(self, insn, profile_data=None):
        field = self.rec(insn.field)
        repr_op = insn.operators[0]
        # FIXME: There's no real reason why differentiation is special,
        # execution-wise.
        # This should be unified with map_elementwise_linear, which should
        # be extended to support batching.

        assert repr_op.dd_in.domain_tag == repr_op.dd_out.domain_tag

        @memoize_in(self.discrwb, "reference_derivative_knl")
        def knl():
            knl = lp.make_kernel(
                """{[imatrix,k,i,j]:
                    0<=imatrix<nmatrices and
                    0<=k<nelements and
                    0<=i<nunit_nodes_out and
                    0<=j<nunit_nodes_in}""",
                """
                result[imatrix, k, i] = sum(
                        j, diff_mat[imatrix, i, j] * vec[k, j])
                """,
                default_offset=lp.auto, name="diff")

            knl = lp.split_iname(knl, "i", 16, inner_tag="l.0")
            return lp.tag_inames(knl, dict(k="g.0"))

        noperators = len(insn.operators)

        in_discr = self.discrwb.discr_from_dd(repr_op.dd_in)
        out_discr = self.discrwb.discr_from_dd(repr_op.dd_out)

        result = out_discr.empty(
                queue=self.queue,
                dtype=field.dtype, extra_dims=(noperators,),
                allocator=self.bound_op.allocator)

        for in_grp, out_grp in zip(in_discr.groups, out_discr.groups):

            if in_grp.nelements == 0:
                continue

            matrices = repr_op.matrices(out_grp, in_grp)

            # FIXME: Should transfer matrices to device and cache them
            matrices_ary = np.empty((
                noperators, out_grp.nunit_nodes, in_grp.nunit_nodes))
            for i, op in enumerate(insn.operators):
                matrices_ary[i] = matrices[op.rst_axis]

            knl()(self.queue,
                    diff_mat=matrices_ary,
                    result=out_grp.view(result), vec=in_grp.view(field))

        return [(name, result[i]) for i, name in enumerate(insn.names)], []

    # }}}

# }}}


# {{{ futures

class MPIRecvFuture(object):
    def __init__(self, recv_req, insn_name, remote_data_host, queue):
        self.receive_request = recv_req
        self.insn_name = insn_name
        self.remote_data_host = remote_data_host
        self.queue = queue

    def is_ready(self):
        return self.receive_request.Test()

    def __call__(self):
        self.receive_request.Wait()
        remote_data = cl.array.to_device(self.queue, self.remote_data_host)
        return [(self.insn_name, remote_data)], []


class MPISendFuture(object):
    def __init__(self, send_request):
        self.send_request = send_request

    def is_ready(self):
        return self.send_request.Test()

    def __call__(self):
        self.send_request.wait()
        return [], []

# }}}


# {{{ bound operator

class BoundOperator(object):
<<<<<<< HEAD
    def __init__(self, discrwb, discr_code, eval_code, debug_flags,
                 allocator=None, exec_mapper_factory=ExecutionMapper):
=======

    def __init__(self, discrwb, discr_code, eval_code, debug_flags,
            function_registry, allocator=None):
>>>>>>> 1873e91f
        self.discrwb = discrwb
        self.discr_code = discr_code
        self.eval_code = eval_code
        self.operator_data_cache = {}
        self.debug_flags = debug_flags
        self.function_registry = function_registry
        self.allocator = allocator
        self.exec_mapper_factory = exec_mapper_factory

    def __str__(self):
        sep = 75 * "=" + "\n"
        return (
                sep
                + "DISCRETIZATION-SCOPE CODE\n"
                + sep
                + str(self.discr_code) + "\n"
                + sep
                + "PER-EVALUATION CODE\n"
                + sep
                + str(self.eval_code))

    def __call__(self, queue, profile_data=None, log_quantities=None, **context):
        import pyopencl.array as cl_array

        def replace_queue(a):
            if isinstance(a, cl_array.Array):
                return a.with_queue(queue)
            else:
                return a

        from pytools.obj_array import with_object_array_or_scalar

        # {{{ discrwb-scope evaluation

        if any(
                (result_var.name not in
                    self.discrwb._discr_scoped_subexpr_name_to_value)
                for result_var in self.discr_code.result):
            # need to do discrwb-scope evaluation
            discrwb_eval_context = {}
            self.discr_code.execute(
                    self.exec_mapper_factory(queue, discrwb_eval_context, self))

        # }}}

        new_context = {}
        for name, var in six.iteritems(context):
            new_context[name] = with_object_array_or_scalar(replace_queue, var)

        return self.eval_code.execute(
                self.exec_mapper_factory(queue, new_context, self),
                profile_data=profile_data,
                log_quantities=log_quantities)

# }}}


# {{{ process_sym_operator function

def process_sym_operator(discrwb, sym_operator, post_bind_mapper=None,
        dumper=lambda name, sym_operator: None):

    orig_sym_operator = sym_operator
    import grudge.symbolic.mappers as mappers

    dumper("before-bind", sym_operator)
    sym_operator = mappers.OperatorBinder()(sym_operator)

    mappers.ErrorChecker(discrwb.mesh)(sym_operator)

    sym_operator = \
            mappers.OppositeInteriorFaceSwapUniqueIDAssigner()(sym_operator)

    # {{{ broadcast root rank's symn_operator

    # also make sure all ranks had same orig_sym_operator

    if discrwb.mpi_communicator is not None:
        (mgmt_rank_orig_sym_operator, mgmt_rank_sym_operator) = \
                discrwb.mpi_communicator.bcast(
                    (orig_sym_operator, sym_operator),
                    discrwb.get_management_rank_index())

        from pytools.obj_array import is_equal as is_oa_equal
        if not is_oa_equal(mgmt_rank_orig_sym_operator, orig_sym_operator):
            raise ValueError("rank %d received a different symbolic "
                    "operator to bind from rank %d"
                    % (discrwb.mpi_communicator.Get_rank(),
                        discrwb.get_management_rank_index()))

        sym_operator = mgmt_rank_sym_operator

    # }}}

    if post_bind_mapper is not None:
        dumper("before-postbind", sym_operator)
        sym_operator = post_bind_mapper(sym_operator)

    dumper("before-empty-flux-killer", sym_operator)
    sym_operator = mappers.EmptyFluxKiller(discrwb.mesh)(sym_operator)

    dumper("before-cfold", sym_operator)
    sym_operator = mappers.CommutativeConstantFoldingMapper()(sym_operator)

    dumper("before-qcheck", sym_operator)
    sym_operator = mappers.QuadratureCheckerAndRemover(
            discrwb.quad_tag_to_group_factory)(sym_operator)

    # Work around https://github.com/numpy/numpy/issues/9438
    #
    # The idea is that we need 1j as an expression to survive
    # until code generation time. If it is evaluated and combined
    # with other constants, we will need to determine its size
    # (as np.complex64/128) within the expression. But because
    # of the above numpy bug, sized numbers are not likely to survive
    # expression building--so that's why we step in here to fix that.

    dumper("before-csize", sym_operator)
    sym_operator = mappers.ConstantToNumpyConversionMapper(
            real_type=discrwb.real_dtype.type,
            complex_type=discrwb.complex_dtype.type,
            )(sym_operator)

    dumper("before-global-to-reference", sym_operator)
    sym_operator = mappers.GlobalToReferenceMapper(discrwb.ambient_dim)(sym_operator)

    dumper("before-distributed", sym_operator)

    volume_mesh = discrwb.discr_from_dd("vol").mesh
    from meshmode.distributed import get_connected_partitions
    connected_parts = get_connected_partitions(volume_mesh)

    if connected_parts:
        sym_operator = mappers.DistributedMapper(connected_parts)(sym_operator)

    dumper("before-imass", sym_operator)
    sym_operator = mappers.InverseMassContractor()(sym_operator)

    dumper("before-cfold-2", sym_operator)
    sym_operator = mappers.CommutativeConstantFoldingMapper()(sym_operator)

    # FIXME: Reenable derivative joiner
    # dumper("before-derivative-join", sym_operator)
    # sym_operator = mappers.DerivativeJoiner()(sym_operator)

    dumper("process-finished", sym_operator)

    return sym_operator

# }}}


<<<<<<< HEAD
def bind(discr, sym_operator, post_bind_mapper=lambda x: x, debug_flags=set(),
         allocator=None, exec_mapper_factory=ExecutionMapper):
=======
def bind(discr, sym_operator, post_bind_mapper=lambda x: x,
        debug_flags=set(), allocator=None,
        function_registry=base_function_registry):
>>>>>>> 1873e91f
    # from grudge.symbolic.mappers import QuadratureUpsamplerRemover
    # sym_operator = QuadratureUpsamplerRemover(self.quad_min_degrees)(
    #         sym_operator)

    stage = [0]

    def dump_sym_operator(name, sym_operator):
        if "dump_sym_operator_stages" in debug_flags:
            from pytools.debug import open_unique_debug_file
            outf, name = open_unique_debug_file("%02d-%s" % (stage[0], name), ".txt")
            with outf:
                outf.write(sym.pretty(sym_operator))

            stage[0] += 1

    sym_operator = process_sym_operator(
            discr,
            sym_operator,
            post_bind_mapper=post_bind_mapper,
            dumper=dump_sym_operator)

    from grudge.symbolic.compiler import OperatorCompiler
    discr_code, eval_code = OperatorCompiler(discr, function_registry)(sym_operator)

    bound_op = BoundOperator(discr, discr_code, eval_code,
<<<<<<< HEAD
            debug_flags=debug_flags, allocator=allocator,
            exec_mapper_factory=exec_mapper_factory)
=======
            function_registry=function_registry,
            debug_flags=debug_flags, allocator=allocator)
>>>>>>> 1873e91f

    if "dump_op_code" in debug_flags:
        from grudge.tools import open_unique_debug_file
        outf, _ = open_unique_debug_file("op-code", ".txt")
        with outf:
            outf.write(str(bound_op))

    if "dump_dataflow_graph" in debug_flags:
        bound_op.code.dump_dataflow_graph()

    return bound_op

# vim: foldmethod=marker<|MERGE_RESOLUTION|>--- conflicted
+++ resolved
@@ -96,62 +96,9 @@
                 value = ary
         return value
 
-<<<<<<< HEAD
-    def map_external_call(self, expr):
-        from pymbolic.primitives import Variable
-        assert isinstance(expr.function, Variable)
-        args = [self.rec(p) for p in expr.parameters]
-
-        return self.context[expr.function.name](*args)
-
-    def map_call(self, expr):
-        from pymbolic.primitives import Variable
-        assert isinstance(expr.function, Variable)
-
-        args = [self.rec(p) for p in expr.parameters]
-
-        # Function lookup precedence:
-        # * Numpy functions
-        # * OpenCL functions
-
-        from numbers import Number
-        representative_arg = args[0]
-        if (
-                isinstance(representative_arg,  Number)
-                or (isinstance(representative_arg, np.ndarray)
-                    and representative_arg.shape == ())):
-            func = getattr(np, expr.function.name)
-            return func(*args)
-
-        cached_name = "map_call_knl_"
-
-        i = Variable("i")
-        func = Variable(expr.function.name)
-        if expr.function.name == "fabs":  # FIXME
-            func = Variable("abs")
-            cached_name += "abs"
-        else:
-            cached_name += expr.function.name
-
-        @memoize_in(self.bound_op, cached_name)
-        def knl():
-            knl = lp.make_kernel(
-                "{[i]: 0<=i<n}",
-                [
-                    lp.Assignment(Variable("out")[i],
-                        func(Variable("a")[i]))
-                ], default_offset=lp.auto)
-            return lp.split_iname(knl, "i", 128, outer_tag="g.0", inner_tag="l.0")
-
-        assert len(args) == 1
-        evt, (out,) = knl()(self.queue, a=args[0])
-
-        return out
-=======
     def map_call(self, expr):
         args = [self.rec(p) for p in expr.parameters]
         return self.function_registry[expr.function.name](self.queue, *args)
->>>>>>> 1873e91f
 
     def map_nodal_sum(self, op, field_expr):
         # FIXME: Could allow array scalars
@@ -491,14 +438,9 @@
 # {{{ bound operator
 
 class BoundOperator(object):
-<<<<<<< HEAD
+
     def __init__(self, discrwb, discr_code, eval_code, debug_flags,
-                 allocator=None, exec_mapper_factory=ExecutionMapper):
-=======
-
-    def __init__(self, discrwb, discr_code, eval_code, debug_flags,
-            function_registry, allocator=None):
->>>>>>> 1873e91f
+            function_registry, exec_mapper_factory, allocator=None):
         self.discrwb = discrwb
         self.discr_code = discr_code
         self.eval_code = eval_code
@@ -651,14 +593,10 @@
 # }}}
 
 
-<<<<<<< HEAD
-def bind(discr, sym_operator, post_bind_mapper=lambda x: x, debug_flags=set(),
-         allocator=None, exec_mapper_factory=ExecutionMapper):
-=======
 def bind(discr, sym_operator, post_bind_mapper=lambda x: x,
-        debug_flags=set(), allocator=None,
-        function_registry=base_function_registry):
->>>>>>> 1873e91f
+        function_registry=base_function_registry,
+        exec_mapper_factory=ExecutionMapper,
+        debug_flags=frozenset(), allocator=None):   
     # from grudge.symbolic.mappers import QuadratureUpsamplerRemover
     # sym_operator = QuadratureUpsamplerRemover(self.quad_min_degrees)(
     #         sym_operator)
@@ -684,14 +622,11 @@
     discr_code, eval_code = OperatorCompiler(discr, function_registry)(sym_operator)
 
     bound_op = BoundOperator(discr, discr_code, eval_code,
-<<<<<<< HEAD
-            debug_flags=debug_flags, allocator=allocator,
-            exec_mapper_factory=exec_mapper_factory)
-=======
             function_registry=function_registry,
-            debug_flags=debug_flags, allocator=allocator)
->>>>>>> 1873e91f
-
+            exec_mapper_factory=exec_mapper_factory,
+            debug_flags=debug_flags,                             
+            allocator=allocator)
+    
     if "dump_op_code" in debug_flags:
         from grudge.tools import open_unique_debug_file
         outf, _ = open_unique_debug_file("op-code", ".txt")
