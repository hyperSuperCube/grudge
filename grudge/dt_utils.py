--- conflicted
+++ resolved
@@ -227,16 +227,10 @@
 
 
 def dt_geometric_factors(
-<<<<<<< HEAD
         dcoll: DiscretizationCollection, dd: Optional[DOFDesc] = None) -> DOFArray:
-    r"""Computes a geometric scaling factor for each cell following [Hesthaven_2008]_,
-    section 6.4, defined as the inradius (radius of an inscribed circle/sphere).
-=======
-        dcoll: DiscretizationCollection, dd=None) -> DOFArray:
     r"""Computes a geometric scaling factor for each cell following
     [Hesthaven_2008]_, section 6.4, defined as the inradius (radius of an
     inscribed circle/sphere).
->>>>>>> beb46a76
 
     Specifically, the inradius for each element is computed using the following
     formula from [Shewchuk_2002]_, Table 1, for simplicial cells
