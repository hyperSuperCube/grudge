"""
Core DG routines
^^^^^^^^^^^^^^^^

Elementwise differentiation
---------------------------

.. autofunction:: local_grad
.. autofunction:: local_d_dx
.. autofunction:: local_div

Weak derivative operators
-------------------------

.. autofunction:: weak_local_grad
.. autofunction:: weak_local_d_dx
.. autofunction:: weak_local_div

Mass, inverse mass, and face mass operators
-------------------------------------------

.. autofunction:: mass
.. autofunction:: inverse_mass
.. autofunction:: face_mass
"""

__copyright__ = """
Copyright (C) 2021 Andreas Kloeckner
Copyright (C) 2021 University of Illinois Board of Trustees
"""

__license__ = """
Permission is hereby granted, free of charge, to any person obtaining a copy
of this software and associated documentation files (the "Software"), to deal
in the Software without restriction, including without limitation the rights
to use, copy, modify, merge, publish, distribute, sublicense, and/or sell
copies of the Software, and to permit persons to whom the Software is
furnished to do so, subject to the following conditions:

The above copyright notice and this permission notice shall be included in
all copies or substantial portions of the Software.

THE SOFTWARE IS PROVIDED "AS IS", WITHOUT WARRANTY OF ANY KIND, EXPRESS OR
IMPLIED, INCLUDING BUT NOT LIMITED TO THE WARRANTIES OF MERCHANTABILITY,
FITNESS FOR A PARTICULAR PURPOSE AND NONINFRINGEMENT. IN NO EVENT SHALL THE
AUTHORS OR COPYRIGHT HOLDERS BE LIABLE FOR ANY CLAIM, DAMAGES OR OTHER
LIABILITY, WHETHER IN AN ACTION OF CONTRACT, TORT OR OTHERWISE, ARISING FROM,
OUT OF OR IN CONNECTION WITH THE SOFTWARE OR THE USE OR OTHER DEALINGS IN
THE SOFTWARE.
"""


<<<<<<< HEAD
from arraycontext import ArrayContext, map_array_container
from arraycontext.container import ArrayOrContainerT

from functools import partial

from meshmode.dof_array import DOFArray
from meshmode.transform_metadata import FirstAxisIsElementsTag
=======
from arraycontext import ArrayContext
from meshmode.transform_metadata import (FirstAxisIsElementsTag,
                                         DiscretizationDOFAxisTag,
                                         DiscretizationElementAxisTag,
                                         DiscretizationFaceAxisTag)
>>>>>>> b3bb5e4e

from grudge.discretization import DiscretizationCollection

from pytools import keyed_memoize_in
from pytools.obj_array import obj_array_vectorize, make_obj_array

import numpy as np

import grudge.dof_desc as dof_desc

from grudge.interpolation import interp  # noqa: F401
from grudge.projection import project  # noqa: F401

from grudge.reductions import (  # noqa: F401
    norm,
    nodal_sum,
    nodal_min,
    nodal_max,
    nodal_sum_loc,
    nodal_min_loc,
    nodal_max_loc,
    integral,
    elementwise_sum,
    elementwise_max,
    elementwise_min,
    elementwise_integral,
)

from grudge.trace_pair import (  # noqa: F401
    interior_trace_pair,
    interior_trace_pairs,
    connected_ranks,
    cross_rank_trace_pairs,
    bdry_trace_pair,
    bv_trace_pair
)


# {{{ common derivative "kernels"

def _single_axis_derivative_kernel(
        actx, out_discr, in_discr, get_diff_mat, inv_jac_mat, xyz_axis, vec,
        *, metric_in_matvec):
    # This gets used from both the strong and the weak derivative. These differ
    # in three ways:
    # - which differentiation matrix gets used,
    # - whether inv_jac_mat is pre-multiplied by a factor that includes the
    #   area element, and
    # - whether the chain rule terms ("inv_jac_mat") sit outside (strong)
    #   or inside (weak) the matrix-vector product that carries out the
    #   derivative, cf. "metric_in_matvec".
    return DOFArray(
        actx,
        data=tuple(
            # r for rst axis
            actx.einsum("rej,rij,ej->ei" if metric_in_matvec else "rei,rij,ej->ei",
                        ijm_i[xyz_axis],
                        actx.tag_axis(1,
                                      DiscretizationDOFAxisTag.from_group(out_grp),
                                      get_diff_mat(
                                          actx,
                                          out_element_group=out_grp,
                                          in_element_group=in_grp
                                      )),
                        vec_i,
                        arg_names=("inv_jac_t", "ref_stiffT_mat", "vec", ),
                        tagged=(FirstAxisIsElementsTag(),))

            for out_grp, in_grp, vec_i, ijm_i in zip(
                out_discr.groups, in_discr.groups, vec,
                inv_jac_mat)))


def _gradient_kernel(actx, out_discr, in_discr, get_diff_mat, inv_jac_mat, vec,
        *, metric_in_matvec):
    # See _single_axis_derivative_kernel for comments on the usage scenarios
    # (both strong and weak derivative) and their differences.
    per_group_grads = [
        # r for rst axis
        # x for xyz axis
        actx.einsum("xrej,rij,ej->xei" if metric_in_matvec else "xrei,rij,ej->xei",
                    ijm_i,
                    get_diff_mat(
                        actx,
                        out_element_group=out_grp,
                        in_element_group=in_grp
                    ),
                    vec_i,
                    arg_names=("inv_jac_t", "ref_stiffT_mat", "vec"),
                    tagged=(FirstAxisIsElementsTag(),))
        for out_grp, in_grp, vec_i, ijm_i in zip(
            out_discr.groups, in_discr.groups, vec,
            inv_jac_mat)]

    return make_obj_array([
            DOFArray(
                actx, data=tuple([pgg_i[xyz_axis] for pgg_i in per_group_grads]))
            for xyz_axis in range(out_discr.ambient_dim)])

# }}}


# {{{ Derivative operators

def _reference_derivative_matrices(actx: ArrayContext,
        out_element_group, in_element_group):
    # We're accepting in_element_group for interface consistency with
    # _reference_stiffness_transpose_matrix.
    assert out_element_group is in_element_group

    @keyed_memoize_in(
        actx, _reference_derivative_matrices,
        lambda grp: grp.discretization_key())
    def get_ref_derivative_mats(grp):
        from meshmode.discretization.poly_element import diff_matrices

        return actx.freeze(
            actx.from_numpy(
                np.asarray(
                    [dfmat for dfmat in diff_matrices(grp)]
                )
            )
        )
    return get_ref_derivative_mats(out_element_group)


def local_grad(
        dcoll: DiscretizationCollection, vec, *, nested=False) -> ArrayOrContainerT:
    r"""Return the element-local gradient of a function :math:`f` represented
    by *vec*:

    .. math::

        \nabla|_E f = \left(
            \partial_x|_E f, \partial_y|_E f, \partial_z|_E f \right)

    :arg vec: a :class:`~meshmode.dof_array.DOFArray` or an
        :class:`~arraycontext.container.ArrayContainer` of them.
    :arg nested: return nested object arrays instead of a single multidimensional
        array if *vec* is non-scalar.
    :returns: an object array (possibly nested) of
        :class:`~meshmode.dof_array.DOFArray`\ s or
        :class:`~arraycontext.container.ArrayContainer`\ of object arrays.
    """
    if isinstance(vec, np.ndarray):
        # FIXME: Occasionally, data structures coming from *mirgecom* will
        # contain empty object arrays as placeholders for fields.
        # For example, species mass fractions is an empty object array when
        # running in a single-species configuration.
        # This hack here ensures that these empty arrays, at the very least,
        # have their shape updated when applying the gradient operator
        if vec.size == 0:
            return vec.reshape((0, dcoll.ambient_dim))

        # For containers with ndarray data (such as momentum/velocity),
        # the gradient is matrix-valued, so we compute the gradient for
        # each component and return a matrix of derivatives by stacking
        # the results
        grad = obj_array_vectorize(
            lambda el: local_grad(dcoll, el, nested=nested), vec)
        if nested:
            return grad
        else:
            return np.stack(grad, axis=0)

    if not isinstance(vec, DOFArray):
        return map_array_container(
            partial(local_grad, dcoll, nested=nested), vec)

    from grudge.geometry import inverse_surface_metric_derivative_mat

    discr = dcoll.discr_from_dd(dof_desc.DD_VOLUME)
    actx = vec.array_context

    inverse_jac_mat = inverse_surface_metric_derivative_mat(actx, dcoll,
            _use_geoderiv_connection=actx.supports_nonscalar_broadcasting)

    return _gradient_kernel(
        actx,
        discr,
        discr,
        _reference_derivative_matrices,
        inverse_jac_mat,
        vec,
        metric_in_matvec=False
    )


def local_d_dx(
        dcoll: DiscretizationCollection, xyz_axis, vec) -> ArrayOrContainerT:
    r"""Return the element-local derivative along axis *xyz_axis* of a
    function :math:`f` represented by *vec*:

    .. math::

        \frac{\partial f}{\partial \lbrace x,y,z\rbrace}\Big|_E

    :arg xyz_axis: an integer indicating the axis along which the derivative
        is taken.
    :arg vec: a :class:`~meshmode.dof_array.DOFArray` or an
        :class:`~arraycontext.container.ArrayContainer` of them.
    :returns: a :class:`~meshmode.dof_array.DOFArray` or an
        :class:`~arraycontext.container.ArrayContainer` of them.
    """
    if not isinstance(vec, DOFArray):
        return map_array_container(partial(local_d_dx, dcoll, xyz_axis), vec)

    discr = dcoll.discr_from_dd(dof_desc.DD_VOLUME)
    actx = vec.array_context

    from grudge.geometry import inverse_surface_metric_derivative_mat

    inverse_jac_mat = inverse_surface_metric_derivative_mat(actx, dcoll,
            _use_geoderiv_connection=actx.supports_nonscalar_broadcasting)

    return _single_axis_derivative_kernel(
        actx,
        discr,
        discr,
        _reference_derivative_matrices,
        inverse_jac_mat,
        xyz_axis,
        vec,
        metric_in_matvec=False
    )


def _div_helper(dcoll, diff_func, vecs):
    if not (isinstance(vecs, np.ndarray) and vecs.dtype == object):
        raise TypeError("argument must be an object array")

    if vecs.size == 0:
        # FIXME: Need to handle the special case where *mirgecom* passes in
        # an empty object array to denote that there are no multiple species
        # in the state.
        return np.empty(shape=(0,), dtype=vecs.dtype)

    if isinstance(vecs[(0,)*vecs.ndim], np.ndarray):
        div_shape = vecs.shape
    else:
        if vecs.shape[-1] != dcoll.ambient_dim:
            raise ValueError("last dimension of *vecs* argument doesn't match "
                    "ambient dimension")
        div_shape = vecs.shape[:-1]

    if len(div_shape) == 0:
        return sum(diff_func(i, vec_i) for i, vec_i in enumerate(vecs))
    else:
        result = np.zeros(div_shape, dtype=object)
        for idx in np.ndindex(div_shape):
            result[idx] = sum(
                    diff_func(i, vec_i) for i, vec_i in enumerate(vecs[idx]))
        return result


def local_div(dcoll: DiscretizationCollection, vecs) -> ArrayOrContainerT:
    r"""Return the element-local divergence of the vector function
    :math:`\mathbf{f}` represented by *vecs*:

    .. math::

        \nabla|_E \cdot \mathbf{f} = \sum_{i=1}^d \partial_{x_i}|_E \mathbf{f}_i

    :arg vecs: an object array of
        :class:`~meshmode.dof_array.DOFArray`\s or an
        :class:`~arraycontext.container.ArrayContainer` object
        with object array entries. The last axis of the array
        must have length matching the volume dimension.
    :returns: a :class:`~meshmode.dof_array.DOFArray` or an
        :class:`~arraycontext.container.ArrayContainer` of them.
    """
    if not (isinstance(vecs, np.ndarray) and vecs.dtype == object):
        return map_array_container(partial(local_div, dcoll), vecs)

    return _div_helper(
        dcoll,
        lambda i, subvec: local_d_dx(dcoll, i, subvec),
        vecs
    )

# }}}


# {{{ Weak derivative operators

def _reference_stiffness_transpose_matrix(
        actx: ArrayContext, out_element_group, in_element_group):
    @keyed_memoize_in(
        actx, _reference_stiffness_transpose_matrix,
        lambda out_grp, in_grp: (out_grp.discretization_key(),
                                 in_grp.discretization_key()))
    def get_ref_stiffness_transpose_mat(out_grp, in_grp):
        if in_grp == out_grp:
            from meshmode.discretization.poly_element import \
                mass_matrix, diff_matrices

            mmat = mass_matrix(out_grp)
            return actx.freeze(
                actx.from_numpy(
                    np.asarray(
                        [dmat.T @ mmat.T for dmat in diff_matrices(out_grp)]
                    )
                )
            )

        from modepy import vandermonde
        basis = out_grp.basis_obj()
        vand = vandermonde(basis.functions, out_grp.unit_nodes)
        grad_vand = vandermonde(basis.gradients, in_grp.unit_nodes)
        vand_inv_t = np.linalg.inv(vand).T

        if not isinstance(grad_vand, tuple):
            # NOTE: special case for 1d
            grad_vand = (grad_vand,)

        weights = in_grp.quadrature_rule().weights
        return actx.freeze(
            actx.from_numpy(
                np.einsum(
                    "c,bz,acz->abc",
                    weights,
                    vand_inv_t,
                    grad_vand
                ).copy()  # contigify the array
            )
        )
    return get_ref_stiffness_transpose_mat(out_element_group,
                                           in_element_group)


def weak_local_grad(
        dcoll: DiscretizationCollection, *args, nested=False) -> ArrayOrContainerT:
    r"""Return the element-local weak gradient of the volume function
    represented by *vec*.

    May be called with ``(vec)`` or ``(dd_in, vec)``.

    Specifically, the function returns an object array where the :math:`i`-th
    component is the weak derivative with respect to the :math:`i`-th coordinate
    of a scalar function :math:`f`. See :func:`weak_local_d_dx` for further
    information. For non-scalar :math:`f`, the function will return a nested object
    array containing the component-wise weak derivatives.

    :arg dd_in: a :class:`~grudge.dof_desc.DOFDesc`, or a value convertible to one,
        describing the type of quadrature discretization to be used in the volume.
        Defaults to the base volume discretization if not provided.
    :arg vec: a :class:`~meshmode.dof_array.DOFArray` or an
        :class:`~arraycontext.container.ArrayContainer` of them.
    :arg nested: return nested object arrays instead of a single multidimensional
        array if *vec* is non-scalar
    :returns: an object array (possibly nested) of
        :class:`~meshmode.dof_array.DOFArray`\ s or
        :class:`~arraycontext.container.ArrayContainer`\ of object arrays.
    """
    if len(args) == 1:
        vec, = args
        dd_in = dof_desc.DOFDesc("vol", dof_desc.DISCR_TAG_BASE)
    elif len(args) == 2:
        dd_in, vec = args
    else:
        raise TypeError("invalid number of arguments")

    if isinstance(vec, np.ndarray):
        # FIXME: Occasionally, data structures coming from *mirgecom* will
        # contain empty object arrays as placeholders for fields.
        # For example, species mass fractions is an empty object array when
        # running in a single-species configuration.
        # This hack here ensures that these empty arrays, at the very least,
        # have their shape updated when applying the gradient operator
        if vec.size == 0:
            return vec.reshape((0, dcoll.ambient_dim))

        # For containers with ndarray data (such as momentum/velocity),
        # the gradient is matrix-valued, so we compute the gradient for
        # each component and return a matrix of derivatives by stacking
        # the results
        grad = obj_array_vectorize(
                lambda el: weak_local_grad(dcoll, dd_in, el, nested=nested), vec)
        if nested:
            return grad
        else:
            return np.stack(grad, axis=0)

    if not isinstance(vec, DOFArray):
        return map_array_container(
            partial(weak_local_grad, dcoll, dd_in, nested=nested), vec)

    from grudge.geometry import inverse_surface_metric_derivative_mat

    in_discr = dcoll.discr_from_dd(dd_in)
    out_discr = dcoll.discr_from_dd(dof_desc.DD_VOLUME)

    actx = vec.array_context

    inverse_jac_mat = inverse_surface_metric_derivative_mat(actx, dcoll, dd=dd_in,
            times_area_element=True,
            _use_geoderiv_connection=actx.supports_nonscalar_broadcasting)

    return _gradient_kernel(
        actx,
        out_discr,
        in_discr,
        _reference_stiffness_transpose_matrix,
        inverse_jac_mat,
        vec,
        metric_in_matvec=True
    )


def weak_local_d_dx(dcoll: DiscretizationCollection, *args) -> ArrayOrContainerT:
    r"""Return the element-local weak derivative along axis *xyz_axis* of the
    volume function represented by *vec*.

    May be called with ``(xyz_axis, vec)`` or ``(dd_in, xyz_axis, vec)``.

    Specifically, this function computes the volume contribution of the
    weak derivative in the :math:`i`-th component (specified by *xyz_axis*)
    of a function :math:`f`, in each element :math:`E`, with respect to polynomial
    test functions :math:`\phi`:

    .. math::

        \int_E \partial_i\phi\,f\,\mathrm{d}x \sim
        \mathbf{D}_{E,i}^T \mathbf{M}_{E}^T\mathbf{f}|_E,

    where :math:`\mathbf{D}_{E,i}` is the polynomial differentiation matrix on
    an :math:`E` for the :math:`i`-th spatial coordinate, :math:`\mathbf{M}_E`
    is the elemental mass matrix (see :func:`mass` for more information), and
    :math:`\mathbf{f}|_E` is a vector of coefficients for :math:`f` on :math:`E`.

    :arg dd_in: a :class:`~grudge.dof_desc.DOFDesc`, or a value convertible to one,
        describing the type of quadrature discretization to be used in the volume.
        Defaults to the base volume discretization if not provided.
    :arg xyz_axis: an integer indicating the axis along which the derivative
        is taken.
    :arg vec: a :class:`~meshmode.dof_array.DOFArray` or an
        :class:`~arraycontext.container.ArrayContainer` of them.
    :returns: a :class:`~meshmode.dof_array.DOFArray` or an
        :class:`~arraycontext.container.ArrayContainer` of them.
    """
    if len(args) == 2:
        xyz_axis, vec = args
        dd_in = dof_desc.DOFDesc("vol", dof_desc.DISCR_TAG_BASE)
    elif len(args) == 3:
        dd_in, xyz_axis, vec = args
    else:
        raise TypeError("invalid number of arguments")

    if not isinstance(vec, DOFArray):
        return map_array_container(
            partial(weak_local_d_dx, dcoll, dd_in, xyz_axis),
            vec
        )

    from grudge.geometry import inverse_surface_metric_derivative_mat

    in_discr = dcoll.discr_from_dd(dd_in)
    out_discr = dcoll.discr_from_dd(dof_desc.DD_VOLUME)

    actx = vec.array_context

    inverse_jac_mat = inverse_surface_metric_derivative_mat(actx, dcoll, dd=dd_in,
            times_area_element=True,
            _use_geoderiv_connection=actx.supports_nonscalar_broadcasting)

    return _single_axis_derivative_kernel(
        actx,
        out_discr,
        in_discr,
        _reference_stiffness_transpose_matrix,
        inverse_jac_mat,
        xyz_axis,
        vec,
        metric_in_matvec=True
    )


def weak_local_div(dcoll: DiscretizationCollection, *args) -> ArrayOrContainerT:
    r"""Return the element-local weak divergence of the vector volume function
    represented by *vecs*.

    May be called with ``(vecs)`` or ``(dd_in, vecs)``.

    Specifically, this function computes the volume contribution of the
    weak divergence of a vector function :math:`\mathbf{f}`, in each element
    :math:`E`, with respect to polynomial test functions :math:`\phi`:

    .. math::

        \int_E \nabla \phi \cdot \mathbf{f}\,\mathrm{d}x \sim
        \sum_{i=1}^d \mathbf{D}_{E,i}^T \mathbf{M}_{E}^T\mathbf{f}_i|_E,

    where :math:`\mathbf{D}_{E,i}` is the polynomial differentiation matrix on
    an :math:`E` for the :math:`i`-th spatial coordinate, and :math:`\mathbf{M}_E`
    is the elemental mass matrix (see :func:`mass` for more information).

    :arg dd_in: a :class:`~grudge.dof_desc.DOFDesc`, or a value convertible to one,
        describing the type of quadrature discretization to be used in the volume.
        Defaults to the base volume discretization if not provided.
    :arg vecs: an object array of
        :class:`~meshmode.dof_array.DOFArray`\s or an
        :class:`~arraycontext.container.ArrayContainer` object
        with object array entries. The last axis of the array
        must have length matching the volume dimension.
    :returns: a :class:`~meshmode.dof_array.DOFArray` or an
        :class:`~arraycontext.container.ArrayContainer` like *vec*.
    """
    if len(args) == 1:
        vecs, = args
        dd_in = dof_desc.DOFDesc("vol", dof_desc.DISCR_TAG_BASE)
    elif len(args) == 2:
        dd_in, vecs = args
    else:
        raise TypeError("invalid number of arguments")

    if not (isinstance(vecs, np.ndarray) and vecs.dtype == object):
        return map_array_container(partial(weak_local_div, dcoll, dd_in), vecs)

    return _div_helper(
        dcoll,
        lambda i, subvec: weak_local_d_dx(dcoll, dd_in, i, subvec),
        vecs
    )

# }}}


# {{{ Mass operator

def _reference_mass_matrix(actx: ArrayContext, out_element_group, in_element_group):
    @keyed_memoize_in(
        actx, _reference_mass_matrix,
        lambda out_grp, in_grp: (out_grp.discretization_key(),
                                 in_grp.discretization_key()))
    def get_ref_mass_mat(out_grp, in_grp):
        if out_grp == in_grp:
            from meshmode.discretization.poly_element import mass_matrix

            return actx.freeze(
                actx.from_numpy(
                    np.asarray(
                        mass_matrix(out_grp),
                        order="C"
                    )
                )
            )

        from modepy import vandermonde
        basis = out_grp.basis_obj()
        vand = vandermonde(basis.functions, out_grp.unit_nodes)
        o_vand = vandermonde(basis.functions, in_grp.unit_nodes)
        vand_inv_t = np.linalg.inv(vand).T

        weights = in_grp.quadrature_rule().weights
        return actx.freeze(
            actx.from_numpy(
                np.asarray(
                    np.einsum("j,ik,jk->ij", weights, vand_inv_t, o_vand),
                    order="C"
                )
            )
        )

    return get_ref_mass_mat(out_element_group, in_element_group)


def _apply_mass_operator(
        dcoll: DiscretizationCollection, dd_out, dd_in, vec):
    if not isinstance(vec, DOFArray):
        return map_array_container(
            partial(_apply_mass_operator, dcoll, dd_out, dd_in), vec
        )

    from grudge.geometry import area_element

    in_discr = dcoll.discr_from_dd(dd_in)
    out_discr = dcoll.discr_from_dd(dd_out)

    actx = vec.array_context

    area_elements = area_element(actx, dcoll, dd=dd_in,
            _use_geoderiv_connection=actx.supports_nonscalar_broadcasting)

    return DOFArray(
        actx,
        data=tuple(
            actx.einsum("ij,ej,ej->ei",
<<<<<<< HEAD
                        _reference_mass_matrix(
                            actx,
                            out_element_group=out_grp,
                            in_element_group=in_grp
=======
                        actx.tag_axis(
                            0,
                            DiscretizationDOFAxisTag.from_group(out_grp),
                            reference_mass_matrix(
                                actx,
                                out_element_group=out_grp,
                                in_element_group=in_grp
                            )
>>>>>>> b3bb5e4e
                        ),
                        ae_i,
                        vec_i,
                        arg_names=("mass_mat", "jac", "vec"),
                        tagged=(FirstAxisIsElementsTag(),))

            for in_grp, out_grp, ae_i, vec_i in zip(
                in_discr.groups,
                out_discr.groups,
                area_elements,
                vec
            )
        )
    )


def mass(dcoll: DiscretizationCollection, *args) -> ArrayOrContainerT:
    r"""Return the action of the DG mass matrix on a vector (or vectors)
    of :class:`~meshmode.dof_array.DOFArray`\ s, *vec*. In the case of
    *vec* being an :class:`~arraycontext.container.ArrayContainer`,
    the mass operator is applied component-wise.

    May be called with ``(vec)`` or ``(dd_in, vec)``.

    Specifically, this function applies the mass matrix elementwise on a
    vector of coefficients :math:`\mathbf{f}` via:
    :math:`\mathbf{M}_{E}\mathbf{f}|_E`, where

    .. math::

        \left(\mathbf{M}_{E}\right)_{ij} = \int_E \phi_i \cdot \phi_j\,\mathrm{d}x,

    where :math:`\phi_i` are local polynomial basis functions on :math:`E`.

    :arg dd_in: a :class:`~grudge.dof_desc.DOFDesc`, or a value convertible to one,
        describing the type of quadrature discretization to be used in the volume.
        Defaults to the base volume discretization if not provided.
    :arg vec: a :class:`~meshmode.dof_array.DOFArray` or an
        :class:`~arraycontext.container.ArrayContainer` of them.
    :returns: a :class:`~meshmode.dof_array.DOFArray` or an
        :class:`~arraycontext.container.ArrayContainer` like *vec*.
    """

    if len(args) == 1:
        vec, = args
        dd_in = dof_desc.DOFDesc("vol", dof_desc.DISCR_TAG_BASE)
    elif len(args) == 2:
        dd_in, vec = args
    else:
        raise TypeError("invalid number of arguments")

    return _apply_mass_operator(dcoll, dof_desc.DD_VOLUME, dd_in, vec)

# }}}


# {{{ Mass inverse operator

def _reference_inverse_mass_matrix(actx: ArrayContext, element_group):
    @keyed_memoize_in(
        actx, _reference_inverse_mass_matrix,
        lambda grp: grp.discretization_key())
    def get_ref_inv_mass_mat(grp):
        from modepy import inverse_mass_matrix
        basis = grp.basis_obj()

        return actx.freeze(
            actx.from_numpy(
                np.asarray(
                    inverse_mass_matrix(basis.functions, grp.unit_nodes),
                    order="C"
                )
            )
        )

    return get_ref_inv_mass_mat(element_group)


def _apply_inverse_mass_operator(
        dcoll: DiscretizationCollection, dd, dd_quad, vec):
    if not isinstance(vec, DOFArray):
        return map_array_container(
            partial(_apply_inverse_mass_operator, dcoll, dd, dd_quad), vec
        )

    from grudge.geometry import area_element

    actx = vec.array_context
    discr = dcoll.discr_from_dd(dd)

    if (any(not mgrp.is_affine for mgrp in discr.mesh.groups)
            and dd_quad.uses_quadrature()):
        raise NotImplementedError(
            "WADG using overintegration is not implemented for non-affine groups")

    inv_area_elements = 1./area_element(actx, dcoll, dd=dd_quad,
            _use_geoderiv_connection=actx.supports_nonscalar_broadcasting)

    group_data = []
    for grp, jac_inv, vec_i in zip(discr.groups, inv_area_elements, vec):

        ref_mass_inverse = \
            _reference_inverse_mass_matrix(actx, element_group=grp)

        # FIXME: Use overintegration in WADG for non-affine groups
        # based on https://arxiv.org/pdf/1608.03836.pdf. That is,
        # use *dd_quad* to compute non-affine geometry terms
        # and evaluate ref_Minv * ref_M * (1/jac_det) * ref_Minv.
        # Related issue: https://github.com/inducer/grudge/issues/173
        group_data.append(
            actx.einsum("ei,ij,ej->ei",
                        jac_inv,
                        ref_mass_inverse,
                        vec_i,
                        tagged=(FirstAxisIsElementsTag(),))
        )

    return DOFArray(actx, data=tuple(group_data))


def inverse_mass(
        dcoll: DiscretizationCollection, vec, dd_quad=None) -> ArrayOrContainerT:
    r"""Return the action of the DG mass matrix inverse on a vector
    (or vectors) of :class:`~meshmode.dof_array.DOFArray`\ s, *vec*.
    In the case of *vec* being an :class:`~arraycontext.container.ArrayContainer`,
    the inverse mass operator is applied component-wise.

    For affine elements :math:`E`, the element-wise mass inverse
    is computed directly as the inverse of the (physical) mass matrix:

    .. math::

        \left(\mathbf{M}_{J^e}\right)_{ij} =
            \int_{\widehat{E}} \widehat{\phi}_i\cdot\widehat{\phi}_j J^e
            \mathrm{d}\widehat{x},

    where :math:`\widehat{\phi}_i` are basis functions over the reference
    element :math:`\widehat{E}`, and :math:`J^e` is the (constant) Jacobian
    scaling factor (see :func:`grudge.geometry.area_element`).

    For non-affine :math:`E`, :math:`J^e` is not constant. In this case, a
    weight-adjusted approximation is used instead following [Chan_2016]_:

    .. math::

        \mathbf{M}_{J^e}^{-1} \approx
            \widehat{\mathbf{M}}^{-1}\mathbf{M}_{1/J^e}\widehat{\mathbf{M}}^{-1},

    where :math:`\widehat{\mathbf{M}}` is the reference mass matrix on
    :math:`\widehat{E}`.

    :arg vec: a :class:`~meshmode.dof_array.DOFArray` or an
        :class:`~arraycontext.container.ArrayContainer` of them.
    :arg dd_quad: a :class:`~grudge.dof_desc.DOFDesc`, or a value convertible
        to one, describing the type of quadrature discretization to be used
        in the volume. Note that this intended to be used to specify the choice
        of quadrature when using a WADG approximation of the mass inverse for
        non-affine mesh geometries.
    :returns: a :class:`~meshmode.dof_array.DOFArray` or an
        :class:`~arraycontext.container.ArrayContainer` like *vec*.
    """
    if dd_quad is None:
        dd_quad = dof_desc.DD_VOLUME

    return _apply_inverse_mass_operator(
        dcoll, dof_desc.DD_VOLUME, dd_quad, vec
    )

# }}}


# {{{ Face mass operator

def _reference_face_mass_matrix(
        actx: ArrayContext, face_element_group, vol_element_group, dtype):
    @keyed_memoize_in(
        actx, _reference_face_mass_matrix,
        lambda face_grp, vol_grp: (face_grp.discretization_key(),
                                   vol_grp.discretization_key()))
    def get_ref_face_mass_mat(face_grp, vol_grp):
        nfaces = vol_grp.mesh_el_group.nfaces
        assert face_grp.nelements == nfaces * vol_grp.nelements

        matrix = np.empty(
            (vol_grp.nunit_dofs,
            nfaces,
            face_grp.nunit_dofs),
            dtype=dtype
        )

        import modepy as mp
        from meshmode.discretization import ElementGroupWithBasis
        from meshmode.discretization.poly_element import \
            QuadratureSimplexElementGroup

        n = vol_grp.order
        m = face_grp.order
        vol_basis = vol_grp.basis_obj()
        faces = mp.faces_for_shape(vol_grp.shape)

        for iface, face in enumerate(faces):
            # If the face group is defined on a higher-order
            # quadrature grid, use the underlying quadrature rule
            if isinstance(face_grp, QuadratureSimplexElementGroup):
                face_quadrature = face_grp.quadrature_rule()
                if face_quadrature.exact_to < m:
                    raise ValueError(
                        "The face quadrature rule is only exact for polynomials "
                        f"of total degree {face_quadrature.exact_to}. Please "
                        "ensure a quadrature rule is used that is at least "
                        f"exact for degree {m}."
                    )
            else:
                # NOTE: This handles the general case where
                # volume and surface quadrature rules may have different
                # integration orders
                face_quadrature = mp.quadrature_for_space(
                    mp.space_for_shape(face, 2*max(n, m)),
                    face
                )

            # If the group has a nodal basis and is unisolvent,
            # we use the basis on the face to compute the face mass matrix
            if (isinstance(face_grp, ElementGroupWithBasis)
                    and face_grp.space.space_dim == face_grp.nunit_dofs):

                face_basis = face_grp.basis_obj()

                # Sanity check for face quadrature accuracy. Not integrating
                # degree N + M polynomials here is asking for a bad time.
                if face_quadrature.exact_to < m + n:
                    raise ValueError(
                        "The face quadrature rule is only exact for polynomials "
                        f"of total degree {face_quadrature.exact_to}. Please "
                        "ensure a quadrature rule is used that is at least "
                        f"exact for degree {n+m}."
                    )

                matrix[:, iface, :] = mp.nodal_mass_matrix_for_face(
                    face, face_quadrature,
                    face_basis.functions, vol_basis.functions,
                    vol_grp.unit_nodes,
                    face_grp.unit_nodes,
                )
            else:
                # Otherwise, we use a routine that is purely quadrature-based
                # (no need for explicit face basis functions)
                matrix[:, iface, :] = mp.nodal_quad_mass_matrix_for_face(
                    face,
                    face_quadrature,
                    vol_basis.functions,
                    vol_grp.unit_nodes,
                )

        return actx.freeze(actx.from_numpy(matrix))

    return get_ref_face_mass_mat(face_element_group, vol_element_group)


def _apply_face_mass_operator(dcoll: DiscretizationCollection, dd_in, vec):
    if not isinstance(vec, DOFArray):
        return map_array_container(
            partial(_apply_face_mass_operator, dcoll, dd_in), vec
        )

    from grudge.geometry import area_element

    volm_discr = dcoll.discr_from_dd(dof_desc.DD_VOLUME)
    face_discr = dcoll.discr_from_dd(dd_in)
    dtype = vec.entry_dtype
    actx = vec.array_context

    assert len(face_discr.groups) == len(volm_discr.groups)

    surf_area_elements = area_element(actx, dcoll, dd=dd_in,
            _use_geoderiv_connection=actx.supports_nonscalar_broadcasting)

    return DOFArray(
        actx,
        data=tuple(
            actx.einsum("ifj,fej,fej->ei",
<<<<<<< HEAD
                        _reference_face_mass_matrix(
                                actx,
                                face_element_group=afgrp,
                                vol_element_group=vgrp,
                                dtype=dtype),
                        surf_ae_i.reshape(
                                vgrp.mesh_el_group.nfaces,
                                vgrp.nelements,
                                -1),
                        vec_i.reshape(
                                vgrp.mesh_el_group.nfaces,
                                vgrp.nelements,
                                afgrp.nunit_dofs),
=======
                        actx.tag_axis(0,
                                      DiscretizationDOFAxisTag.from_group(vgrp),
                                      actx.tag_axis(
                                          2,
                                          DiscretizationDOFAxisTag.from_group(afgrp),
                                          reference_face_mass_matrix(
                                              actx,
                                              face_element_group=afgrp,
                                              vol_element_group=vgrp,
                                              dtype=dtype))),
                        actx.tag_axis(1,
                                      DiscretizationElementAxisTag.from_group(vgrp),
                                      surf_ae_i.reshape(
                                          vgrp.mesh_el_group.nfaces,
                                          vgrp.nelements,
                                          -1)),
                        actx.tag_axis(0,
                                      DiscretizationFaceAxisTag.from_group(vgrp),
                                      vec_i.reshape(
                                          vgrp.mesh_el_group.nfaces,
                                          vgrp.nelements,
                                          afgrp.nunit_dofs)),
>>>>>>> b3bb5e4e
                        arg_names=("ref_face_mass_mat", "jac_surf", "vec"),
                        tagged=(FirstAxisIsElementsTag(),))

            for vgrp, afgrp, vec_i, surf_ae_i in zip(
                volm_discr.groups,
                face_discr.groups,
                vec,
                surf_area_elements
            )
        )
    )


def face_mass(dcoll: DiscretizationCollection, *args) -> ArrayOrContainerT:
    r"""Return the action of the DG face mass matrix on a vector (or vectors)
    of :class:`~meshmode.dof_array.DOFArray`\ s, *vec*. In the case of
    *vec* being an arbitrary :class:`~arraycontext.container.ArrayContainer`,
    the face mass operator is applied component-wise.

    May be called with ``(vec)`` or ``(dd_in, vec)``.

    Specifically, this function applies the face mass matrix elementwise on a
    vector of coefficients :math:`\mathbf{f}` as the sum of contributions for
    each face :math:`f \subset \partial E`:

    .. math::

        \sum_{f=1}^{N_{\text{faces}} } \mathbf{M}_{f, E}\mathbf{f}|_f,

    where

    .. math::

        \left(\mathbf{M}_{f, E}\right)_{ij} =
            \int_{f \subset \partial E} \phi_i(s)\psi_j(s)\,\mathrm{d}s,

    where :math:`\phi_i` are (volume) polynomial basis functions on :math:`E`
    evaluated on the face :math:`f`, and :math:`\psi_j` are basis functions for
    a polynomial space defined on :math:`f`.

    :arg dd_in: a :class:`~grudge.dof_desc.DOFDesc`, or a value convertible to one,
        describing the type of quadrature discretization on the skeleton of the
        mesh (see :data:`~meshmode.discretization.connection.FACE_RESTR_ALL`).
        Defaults to the base discretization if not provided.
    :arg vec: a :class:`~meshmode.dof_array.DOFArray` or an
        :class:`~arraycontext.container.ArrayContainer` of them.
    :returns: a :class:`~meshmode.dof_array.DOFArray` or an
        :class:`~arraycontext.container.ArrayContainer` like *vec*.
    """

    if len(args) == 1:
        vec, = args
        dd_in = dof_desc.DOFDesc("all_faces", dof_desc.DISCR_TAG_BASE)
    elif len(args) == 2:
        dd_in, vec = args
    else:
        raise TypeError("invalid number of arguments")

    return _apply_face_mass_operator(dcoll, dd_in, vec)

# }}}


# vim: foldmethod=marker<|MERGE_RESOLUTION|>--- conflicted
+++ resolved
@@ -50,21 +50,16 @@
 """
 
 
-<<<<<<< HEAD
 from arraycontext import ArrayContext, map_array_container
 from arraycontext.container import ArrayOrContainerT
 
 from functools import partial
 
 from meshmode.dof_array import DOFArray
-from meshmode.transform_metadata import FirstAxisIsElementsTag
-=======
-from arraycontext import ArrayContext
 from meshmode.transform_metadata import (FirstAxisIsElementsTag,
                                          DiscretizationDOFAxisTag,
                                          DiscretizationElementAxisTag,
                                          DiscretizationFaceAxisTag)
->>>>>>> b3bb5e4e
 
 from grudge.discretization import DiscretizationCollection
 
@@ -652,21 +647,14 @@
         actx,
         data=tuple(
             actx.einsum("ij,ej,ej->ei",
-<<<<<<< HEAD
-                        _reference_mass_matrix(
-                            actx,
-                            out_element_group=out_grp,
-                            in_element_group=in_grp
-=======
                         actx.tag_axis(
                             0,
                             DiscretizationDOFAxisTag.from_group(out_grp),
-                            reference_mass_matrix(
+                            _reference_mass_matrix(
                                 actx,
                                 out_element_group=out_grp,
                                 in_element_group=in_grp
                             )
->>>>>>> b3bb5e4e
                         ),
                         ae_i,
                         vec_i,
@@ -948,27 +936,12 @@
         actx,
         data=tuple(
             actx.einsum("ifj,fej,fej->ei",
-<<<<<<< HEAD
-                        _reference_face_mass_matrix(
-                                actx,
-                                face_element_group=afgrp,
-                                vol_element_group=vgrp,
-                                dtype=dtype),
-                        surf_ae_i.reshape(
-                                vgrp.mesh_el_group.nfaces,
-                                vgrp.nelements,
-                                -1),
-                        vec_i.reshape(
-                                vgrp.mesh_el_group.nfaces,
-                                vgrp.nelements,
-                                afgrp.nunit_dofs),
-=======
                         actx.tag_axis(0,
                                       DiscretizationDOFAxisTag.from_group(vgrp),
                                       actx.tag_axis(
                                           2,
                                           DiscretizationDOFAxisTag.from_group(afgrp),
-                                          reference_face_mass_matrix(
+                                          _reference_face_mass_matrix(
                                               actx,
                                               face_element_group=afgrp,
                                               vol_element_group=vgrp,
@@ -985,7 +958,6 @@
                                           vgrp.mesh_el_group.nfaces,
                                           vgrp.nelements,
                                           afgrp.nunit_dofs)),
->>>>>>> b3bb5e4e
                         arg_names=("ref_face_mass_mat", "jac_surf", "vec"),
                         tagged=(FirstAxisIsElementsTag(),))
 
